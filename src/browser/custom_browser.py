import asyncio
import pdb
import os

from playwright.async_api import Browser as PlaywrightBrowser
from playwright.async_api import (
    BrowserContext as PlaywrightBrowserContext,
)
from playwright.async_api import (
    Playwright,
    async_playwright,
)
from browser_use.browser.browser import Browser, IN_DOCKER
from browser_use.browser.context import BrowserContext, BrowserContextConfig
from playwright.async_api import BrowserContext as PlaywrightBrowserContext
import logging

from browser_use.browser.chrome import (
    CHROME_ARGS,
    CHROME_DETERMINISTIC_RENDERING_ARGS,
    CHROME_DISABLE_SECURITY_ARGS,
    CHROME_DOCKER_ARGS,
    CHROME_HEADLESS_ARGS,
)
from browser_use.browser.context import BrowserContext, BrowserContextConfig
from browser_use.browser.utils.screen_resolution import get_screen_resolution, get_window_adjustments
from browser_use.utils import time_execution_async
import socket

from .custom_context import CustomBrowserContext

logger = logging.getLogger(__name__)


class CustomBrowser(Browser):

    async def new_context(self, config: BrowserContextConfig | None = None) -> CustomBrowserContext:
        """Create a browser context"""
        browser_config = self.config.model_dump() if self.config else {}
        context_config = config.model_dump() if config else {}
        merged_config = {**browser_config, **context_config}
        return CustomBrowserContext(config=BrowserContextConfig(**merged_config), browser=self)

    async def _setup_builtin_browser(self, playwright: Playwright) -> PlaywrightBrowser:
        """Sets up and returns a Playwright Browser instance with anti-detection measures."""
        assert self.config.browser_binary_path is None, 'browser_binary_path should be None if trying to use the builtin browsers'

        # Use the configured window size from new_context_config if available
        if (
                not self.config.headless
                and hasattr(self.config, 'new_context_config')
                and hasattr(self.config.new_context_config, 'window_width')
                and hasattr(self.config.new_context_config, 'window_height')
        ):
            screen_size = {
                'width': self.config.new_context_config.window_width,
                'height': self.config.new_context_config.window_height,
            }
            offset_x, offset_y = get_window_adjustments()
        elif self.config.headless:
            screen_size = {'width': 1920, 'height': 1080}
            offset_x, offset_y = 0, 0
        else:
            screen_size = get_screen_resolution()
            offset_x, offset_y = get_window_adjustments()

        # Filter out unsafe flags from all sets of Chrome arguments
        filtered_chrome_args = {arg for arg in CHROME_ARGS if arg != '--disable-setuid-sandbox'}
        filtered_disable_security_args = {arg for arg in CHROME_DISABLE_SECURITY_ARGS if arg != '--disable-setuid-sandbox'}
        filtered_docker_args = {arg for arg in CHROME_DOCKER_ARGS if arg != '--disable-setuid-sandbox'}
        
        chrome_args = {
<<<<<<< HEAD
            *filtered_chrome_args,
            *CHROME_DETERMINISTIC_RENDERING_ARGS,
            *self.config.extra_browser_args,
        }
=======
            f'--remote-debugging-port={self.config.chrome_remote_debugging_port}',
            *CHROME_ARGS,
            *(CHROME_DOCKER_ARGS if IN_DOCKER else []),
            *(CHROME_HEADLESS_ARGS if self.config.headless else []),
            *(CHROME_DISABLE_SECURITY_ARGS if self.config.disable_security else []),
            *(CHROME_DETERMINISTIC_RENDERING_ARGS if self.config.deterministic_rendering else []),
            f'--window-position={offset_x},{offset_y}',
            f'--window-size={screen_size["width"]},{screen_size["height"]}',
            *self.config.extra_browser_args,
        }

        # check if chrome remote debugging port is already taken,
        # if so remove the remote-debugging-port arg to prevent conflicts
        with socket.socket(socket.AF_INET, socket.SOCK_STREAM) as s:
            if s.connect_ex(('localhost', self.config.chrome_remote_debugging_port)) == 0:
                chrome_args.remove(f'--remote-debugging-port={self.config.chrome_remote_debugging_port}')
>>>>>>> 793399ec

        if self.config.headless:
            chrome_args.update(CHROME_HEADLESS_ARGS)

        if self.config.disable_security:
            chrome_args.update(filtered_disable_security_args)

        if IN_DOCKER:
            chrome_args.update(filtered_docker_args)

        # Modified port checking logic - assign a random port if running in AWS/ECS
        remote_debugging_port = '9222'
        if os.environ.get("AWS_EXECUTION_ENV") or os.environ.get("ECS_CONTAINER_METADATA_URI"):
            # Don't use the default 9222 port in AWS/ECS to avoid conflicts
            is_port_in_use = True
            try_port = 9222
            while is_port_in_use and try_port < 9300:
                with socket.socket(socket.AF_INET, socket.SOCK_STREAM) as s:
                    is_port_in_use = s.connect_ex(('localhost', try_port)) == 0
                if is_port_in_use:
                    try_port += 1
            
            if is_port_in_use:
                # If all ports tried are in use, don't use remote debugging
                chrome_args = {arg for arg in chrome_args if not arg.startswith('--remote-debugging')}
                logger.info(f"All remote debugging ports in range 9222-9300 are in use, disabling remote debugging")
            else:
                # Update the port if a free one was found
                remote_debugging_port = str(try_port)
                chrome_args = {arg for arg in chrome_args if not arg.startswith('--remote-debugging-port=')}
                chrome_args.add(f'--remote-debugging-port={remote_debugging_port}')
                logger.info(f"Using remote debugging port: {remote_debugging_port}")
        else:
            # Regular check for local development
            with socket.socket(socket.AF_INET, socket.SOCK_STREAM) as s:
                if s.connect_ex(('localhost', 9222)) == 0:
                    chrome_args = {arg for arg in chrome_args if not arg.startswith('--remote-debugging-port=')}
                    logger.info("Port 9222 is already in use, removing remote debugging port argument")

        # FINAL CRUCIAL STEP: Remove any scale factor arguments and ensure ours is the last one
        chrome_args = chrome_args
        
        logger.info(f"Chrome args: {list(chrome_args)[:10]}")
        
        browser_class = getattr(playwright, self.config.browser_class)
        args = {
            'chromium': list(chrome_args),
            'firefox': [
                *{
                    '-no-remote',
                    *self.config.extra_browser_args,
                }
            ],
            'webkit': [
                *{
                    '--no-startup-window',
                    *self.config.extra_browser_args,
                }
            ],
        }

        browser = await browser_class.launch(
            channel='chromium',  # https://github.com/microsoft/playwright/issues/33566
            headless=self.config.headless,
            args=args[self.config.browser_class],
            proxy=self.config.proxy.model_dump() if self.config.proxy else None,
            handle_sigterm=False,
            handle_sigint=False,
        )
        return browser<|MERGE_RESOLUTION|>--- conflicted
+++ resolved
@@ -1,6 +1,5 @@
 import asyncio
 import pdb
-import os
 
 from playwright.async_api import Browser as PlaywrightBrowser
 from playwright.async_api import (
@@ -64,18 +63,7 @@
             screen_size = get_screen_resolution()
             offset_x, offset_y = get_window_adjustments()
 
-        # Filter out unsafe flags from all sets of Chrome arguments
-        filtered_chrome_args = {arg for arg in CHROME_ARGS if arg != '--disable-setuid-sandbox'}
-        filtered_disable_security_args = {arg for arg in CHROME_DISABLE_SECURITY_ARGS if arg != '--disable-setuid-sandbox'}
-        filtered_docker_args = {arg for arg in CHROME_DOCKER_ARGS if arg != '--disable-setuid-sandbox'}
-        
         chrome_args = {
-<<<<<<< HEAD
-            *filtered_chrome_args,
-            *CHROME_DETERMINISTIC_RENDERING_ARGS,
-            *self.config.extra_browser_args,
-        }
-=======
             f'--remote-debugging-port={self.config.chrome_remote_debugging_port}',
             *CHROME_ARGS,
             *(CHROME_DOCKER_ARGS if IN_DOCKER else []),
@@ -92,51 +80,7 @@
         with socket.socket(socket.AF_INET, socket.SOCK_STREAM) as s:
             if s.connect_ex(('localhost', self.config.chrome_remote_debugging_port)) == 0:
                 chrome_args.remove(f'--remote-debugging-port={self.config.chrome_remote_debugging_port}')
->>>>>>> 793399ec
 
-        if self.config.headless:
-            chrome_args.update(CHROME_HEADLESS_ARGS)
-
-        if self.config.disable_security:
-            chrome_args.update(filtered_disable_security_args)
-
-        if IN_DOCKER:
-            chrome_args.update(filtered_docker_args)
-
-        # Modified port checking logic - assign a random port if running in AWS/ECS
-        remote_debugging_port = '9222'
-        if os.environ.get("AWS_EXECUTION_ENV") or os.environ.get("ECS_CONTAINER_METADATA_URI"):
-            # Don't use the default 9222 port in AWS/ECS to avoid conflicts
-            is_port_in_use = True
-            try_port = 9222
-            while is_port_in_use and try_port < 9300:
-                with socket.socket(socket.AF_INET, socket.SOCK_STREAM) as s:
-                    is_port_in_use = s.connect_ex(('localhost', try_port)) == 0
-                if is_port_in_use:
-                    try_port += 1
-            
-            if is_port_in_use:
-                # If all ports tried are in use, don't use remote debugging
-                chrome_args = {arg for arg in chrome_args if not arg.startswith('--remote-debugging')}
-                logger.info(f"All remote debugging ports in range 9222-9300 are in use, disabling remote debugging")
-            else:
-                # Update the port if a free one was found
-                remote_debugging_port = str(try_port)
-                chrome_args = {arg for arg in chrome_args if not arg.startswith('--remote-debugging-port=')}
-                chrome_args.add(f'--remote-debugging-port={remote_debugging_port}')
-                logger.info(f"Using remote debugging port: {remote_debugging_port}")
-        else:
-            # Regular check for local development
-            with socket.socket(socket.AF_INET, socket.SOCK_STREAM) as s:
-                if s.connect_ex(('localhost', 9222)) == 0:
-                    chrome_args = {arg for arg in chrome_args if not arg.startswith('--remote-debugging-port=')}
-                    logger.info("Port 9222 is already in use, removing remote debugging port argument")
-
-        # FINAL CRUCIAL STEP: Remove any scale factor arguments and ensure ours is the last one
-        chrome_args = chrome_args
-        
-        logger.info(f"Chrome args: {list(chrome_args)[:10]}")
-        
         browser_class = getattr(playwright, self.config.browser_class)
         args = {
             'chromium': list(chrome_args),
