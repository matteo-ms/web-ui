--- conflicted
+++ resolved
@@ -59,22 +59,13 @@
         )
         async def ask_for_assistant(query: str, browser: BrowserContext):
             if self.ask_assistant_callback:
-                try:
-                    if inspect.iscoroutinefunction(self.ask_assistant_callback):
-                        user_response = await self.ask_assistant_callback(query, browser)
-                    else:
-                        user_response = self.ask_assistant_callback(query, browser)
-                    
-                    response_text = "No response provided"
-                    if isinstance(user_response, dict) and 'response' in user_response:
-                        response_text = user_response['response']
-                    
-                    msg = f"AI ask: {query}. User response: {response_text}"
-                    logger.info(msg)
-                    return ActionResult(extracted_content=msg, include_in_memory=True)
-                except Exception as e:
-                    logger.error(f"Error in ask_for_assistant: {str(e)}")
-                    return ActionResult(extracted_content="Error getting assistance", include_in_memory=True)
+                if inspect.iscoroutinefunction(self.ask_assistant_callback):
+                    user_response = await self.ask_assistant_callback(query, browser)
+                else:
+                    user_response = self.ask_assistant_callback(query, browser)
+                msg = f"AI ask: {query}. User response: {user_response['response']}"
+                logger.info(msg)
+                return ActionResult(extracted_content=msg, include_in_memory=True)
             else:
                 return ActionResult(extracted_content="Human cannot help you. Please try another way.",
                                     include_in_memory=True)
@@ -135,11 +126,7 @@
                     if action_name.startswith("mcp"):
                         # this is a mcp tool
                         logger.debug(f"Invoke MCP tool: {action_name}")
-                        action_obj = self.registry.registry.actions.get(action_name)
-                        if action_obj is None or not hasattr(action_obj, 'function'):
-                            return ActionResult(error=f"MCP tool {action_name} not found or invalid")
-                        
-                        mcp_tool = action_obj.function
+                        mcp_tool = self.registry.registry.actions.get(action_name).function
                         result = await mcp_tool.ainvoke(params)
                     else:
                         result = await self.registry.execute_action(
@@ -162,8 +149,7 @@
                         raise ValueError(f'Invalid action result type: {type(result)} of {result}')
             return ActionResult()
         except Exception as e:
-            logger.error(f"Error in act method: {str(e)}")
-            return ActionResult(error=f"Action error: {str(e)}")
+            raise e
 
     async def setup_mcp_client(self, mcp_server_config: Optional[Dict[str, Any]] = None):
         self.mcp_server_config = mcp_server_config
@@ -179,19 +165,6 @@
             for server_name in self.mcp_client.server_name_to_tools:
                 for tool in self.mcp_client.server_name_to_tools[server_name]:
                     tool_name = f"mcp.{server_name}.{tool.name}"
-<<<<<<< HEAD
-                    try:
-                        param_model = create_tool_param_model(tool)
-                        self.registry.registry.actions[tool_name] = RegisteredAction(
-                            name=tool_name,
-                            description=tool.description,
-                            function=tool,
-                            param_model=param_model,  # type: ignore
-                        )
-                        logger.info(f"Add mcp tool: {tool_name}")
-                    except Exception as e:
-                        logger.error(f"Error registering MCP tool {tool_name}: {str(e)}")
-=======
                     self.registry.registry.actions[tool_name] = RegisteredAction(
                         name=tool_name,
                         description=tool.description,
@@ -203,7 +176,6 @@
                     f"Registered {len(self.mcp_client.server_name_to_tools[server_name])} mcp tools for {server_name}")
         else:
             logger.warning(f"MCP client not started.")
->>>>>>> 793399ec
 
     async def close_mcp_client(self):
         if self.mcp_client:
