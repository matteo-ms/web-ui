import asyncio
import json
import logging
import os
import uuid
from typing import Any, AsyncGenerator, Dict, Optional

import gradio as gr
from gradio.components import Component

# from browser_use.agent.service import Agent
from browser_use.agent.views import (
    AgentHistoryList,
    AgentOutput,
)
from browser_use.browser.browser import BrowserConfig
from browser_use.browser.context import BrowserContext, BrowserContextConfig
from browser_use.browser.views import BrowserState
from langchain_core.language_models.chat_models import BaseChatModel

from src.agent.browser_use.browser_use_agent import BrowserUseAgent
from src.browser.custom_browser import CustomBrowser
from src.controller.custom_controller import CustomController
from src.utils import llm_provider
from src.webui.webui_manager import WebuiManager

logger = logging.getLogger(__name__)


# --- Helper Functions --- (Defined at module level)


async def _initialize_llm(
        provider: Optional[str],
        model_name: Optional[str],
        temperature: float,
        base_url: Optional[str],
        api_key: Optional[str],
        num_ctx: Optional[int] = None,
) -> Optional[BaseChatModel]:
    """Initializes the LLM based on settings. Returns None if provider/model is missing."""
    if not provider or not model_name:
        logger.info("LLM Provider or Model Name not specified, LLM will be None.")
        return None
    try:
        # Use your actual LLM provider logic here
        logger.info(
            f"Initializing LLM: Provider={provider}, Model={model_name}, Temp={temperature}"
        )
        # Example using a placeholder function
        llm = llm_provider.get_llm_model(
            provider=provider,
            model_name=model_name,
            temperature=temperature,
            base_url=base_url or None,
            api_key=api_key or None,
            # Add other relevant params like num_ctx for ollama
            num_ctx=num_ctx if provider == "ollama" else None,
        )
        return llm
    except Exception as e:
        logger.error(f"Failed to initialize LLM: {e}", exc_info=True)
        gr.Warning(
            f"Failed to initialize LLM '{model_name}' for provider '{provider}'. Please check settings. Error: {e}"
        )
        return None


def _get_config_value(
<<<<<<< HEAD
    webui_manager: WebuiManager,
    comp_dict: Dict[Component, Any],
    comp_id_suffix: str,
    default: Any = None,
=======
        webui_manager: WebuiManager,
        comp_dict: Dict[gr.components.Component, Any],
        comp_id_suffix: str,
        default: Any = None,
>>>>>>> 793399ec
) -> Any:
    """Safely get value from component dictionary using its ID suffix relative to the tab."""
    # Assumes component ID format is "tab_name.comp_name"
    tab_name = "browser_use_agent"  # Hardcode or derive if needed
    comp_id = f"{tab_name}.{comp_id_suffix}"
    # Need to find the component object first using the ID from the manager
    try:
        comp = webui_manager.get_component_by_id(comp_id)
        return comp_dict.get(comp, default)
    except KeyError:
        # Try accessing settings tabs as well
        for prefix in ["agent_settings", "browser_settings"]:
            try:
                comp_id = f"{prefix}.{comp_id_suffix}"
                comp = webui_manager.get_component_by_id(comp_id)
                return comp_dict.get(comp, default)
            except KeyError:
                continue
        logger.warning(
            f"Component with suffix '{comp_id_suffix}' not found in manager for value lookup."
        )
        return default


def _format_agent_output(model_output: AgentOutput) -> str:
    """Formats AgentOutput for display in the chatbot using JSON."""
    content = ""
    if model_output:
        try:
            # Directly use model_dump if actions and current_state are Pydantic models
            try:
                action_dump = [
                    action.model_dump(exclude_none=True) for action in model_output.action
                ]
                state_dump = model_output.current_state.model_dump(exclude_none=True)
            except AttributeError:
                # Fallback for non-pydantic models or objects
                logger.warning("Using fallback serialization for model output")
                action_dump = [str(action) for action in model_output.action]
                state_dump = str(model_output.current_state)
                
            model_output_dump = {
                "current_state": state_dump,
                "action": action_dump,
            }
            # Dump to JSON string with indentation
            json_string = json.dumps(model_output_dump, indent=4, ensure_ascii=False)
            # Wrap in <pre><code> for proper display in HTML
            content = f"<pre><code class='language-json'>{json_string}</code></pre>"

        except AttributeError as ae:
            logger.error(
                f"AttributeError during model dump: {ae}. Check if 'action' or 'current_state' or their items support 'model_dump'."
            )
            content = f"<pre><code>Error: Could not format agent output (AttributeError: {ae}).\nRaw output: {str(model_output)}</code></pre>"
        except Exception as e:
            logger.error(f"Error formatting agent output: {e}", exc_info=True)
            # Fallback to simple string representation on error
            content = f"<pre><code>Error formatting agent output.\nRaw output:\n{str(model_output)}</code></pre>"

    return content.strip()


# --- Updated Callback Implementation ---


async def _handle_new_step(
        webui_manager: WebuiManager, state: BrowserState, output: AgentOutput, step_num: int
):
    """Callback for each step taken by the agent, including screenshot display."""

    # Use the correct chat history attribute name from the user's code
    if not hasattr(webui_manager, "bu_chat_history"):
        logger.error(
            "Attribute 'bu_chat_history' not found in webui_manager! Cannot add chat message."
        )
        # Initialize it maybe? Or raise an error? For now, log and potentially skip chat update.
        webui_manager.bu_chat_history = []  # Initialize if missing (consider if this is the right place)
        # return # Or stop if this is critical
    step_num -= 1
    logger.info(f"Step {step_num} completed.")

    # --- Screenshot Handling ---
    screenshot_html = ""
    # Ensure state.screenshot exists and is not empty before proceeding
    # Use getattr for safer access
    screenshot_data = getattr(state, "screenshot", None)
    if screenshot_data:
        try:
            # Basic validation: check if it looks like base64
            if (
                    isinstance(screenshot_data, str) and len(screenshot_data) > 100
            ):  # Arbitrary length check
                # *** UPDATED STYLE: Removed centering, adjusted width ***
                img_tag = f'<img src="data:image/jpeg;base64,{screenshot_data}" alt="Step {step_num} Screenshot" style="max-width: 800px; max-height: 600px; object-fit:contain;" />'
                screenshot_html = (
                        img_tag + "<br/>"
                )  # Use <br/> for line break after inline-block image
            else:
                logger.warning(
                    f"Screenshot for step {step_num} seems invalid (type: {type(screenshot_data)}, len: {len(screenshot_data) if isinstance(screenshot_data, str) else 'N/A'})."
                )
                screenshot_html = "**[Invalid screenshot data]**<br/>"

        except Exception as e:
            logger.error(
                f"Error processing or formatting screenshot for step {step_num}: {e}",
                exc_info=True,
            )
            screenshot_html = "**[Error displaying screenshot]**<br/>"
    else:
        logger.debug(f"No screenshot available for step {step_num}.")

    # --- Format Agent Output ---
    formatted_output = _format_agent_output(output)  # Use the updated function

    # --- Combine and Append to Chat ---
    step_header = f"--- **Step {step_num}** ---"
    # Combine header, image (with line break), and JSON block
    final_content = step_header + "<br/>" + screenshot_html + formatted_output

    # Use type annotation to help type checker
    chat_message: Dict[str, Optional[str]] = {
        "role": "assistant",
        "content": final_content.strip(),  # Remove leading/trailing whitespace
    }

    # Append to the correct chat history list
    webui_manager.bu_chat_history.append(chat_message)

    await asyncio.sleep(0.05)


def _handle_done(webui_manager: WebuiManager, history: AgentHistoryList):
    """Callback when the agent finishes the task (success or failure)."""
    logger.info(
        f"Agent task finished. Duration: {history.total_duration_seconds():.2f}s, Tokens: {history.total_input_tokens()}"
    )
    final_summary = "**Task Completed**\n"
    final_summary += f"- Duration: {history.total_duration_seconds():.2f} seconds\n"
    final_summary += f"- Total Input Tokens: {history.total_input_tokens()}\n"  # Or total tokens if available

    final_result = history.final_result()
    if final_result:
        final_summary += f"- Final Result: {final_result}\n"

    errors = history.errors()
    if errors and any(errors):
        final_summary += f"- **Errors:**\n```\n{errors}\n```\n"
    else:
        final_summary += "- Status: Success\n"

    # Use type annotation for Dict
    webui_manager.bu_chat_history.append(
        {"role": "assistant", "content": final_summary}
    )


async def _ask_assistant_callback(
        webui_manager: WebuiManager, query: str, browser_context: BrowserContext
) -> Dict[str, Any]:
    """Callback triggered by the agent's ask_for_assistant action."""
    logger.info("Agent requires assistance. Waiting for user input.")

    if not hasattr(webui_manager, "_chat_history"):
        logger.error("Chat history not found in webui_manager during ask_assistant!")
        return {"response": "Internal Error: Cannot display help request."}

    webui_manager.bu_chat_history.append(
        {
            "role": "assistant",
            "content": f"**Need Help:** {query}\nPlease provide information or perform the required action in the browser, then type your response/confirmation below and click 'Submit Response'.",
        }
    )

    # Use state stored in webui_manager
    webui_manager.bu_response_event = asyncio.Event()
    webui_manager.bu_user_help_response = None  # Reset previous response

    try:
        logger.info("Waiting for user response event...")
        await asyncio.wait_for(
            webui_manager.bu_response_event.wait(), timeout=3600.0
        )  # Long timeout
        logger.info("User response event received.")
    except asyncio.TimeoutError:
        logger.warning("Timeout waiting for user assistance.")
        webui_manager.bu_chat_history.append(
            {
                "role": "assistant",
                "content": "**Timeout:** No response received. Trying to proceed.",
            }
        )
        webui_manager.bu_response_event = None  # Clear the event
        return {"response": "Timeout: User did not respond."}  # Inform the agent

    response = webui_manager.bu_user_help_response
    webui_manager.bu_chat_history.append(
        {"role": "user", "content": response}
    )  # Show user response in chat
    webui_manager.bu_response_event = (
        None  # Clear the event for the next potential request
    )
    return {"response": response}


# --- Core Agent Execution Logic --- (Needs access to webui_manager)


async def run_agent_task(
<<<<<<< HEAD
    webui_manager: WebuiManager, components: Dict[Component, Any]
) -> AsyncGenerator[Dict[Component, Any], None]:
=======
        webui_manager: WebuiManager, components: Dict[gr.components.Component, Any]
) -> AsyncGenerator[Dict[gr.components.Component, Any], None]:
>>>>>>> 793399ec
    """Handles the entire lifecycle of initializing and running the agent."""

    # --- Get Components ---
    # Need handles to specific UI components to update them
    user_input_comp = webui_manager.get_component_by_id("browser_use_agent.user_input")
    run_button_comp = webui_manager.get_component_by_id("browser_use_agent.run_button")
    stop_button_comp = webui_manager.get_component_by_id(
        "browser_use_agent.stop_button"
    )
    pause_resume_button_comp = webui_manager.get_component_by_id(
        "browser_use_agent.pause_resume_button"
    )
    clear_button_comp = webui_manager.get_component_by_id(
        "browser_use_agent.clear_button"
    )
    chatbot_comp = webui_manager.get_component_by_id("browser_use_agent.chatbot")
    history_file_comp = webui_manager.get_component_by_id(
        "browser_use_agent.agent_history_file"
    )
    gif_comp = webui_manager.get_component_by_id("browser_use_agent.recording_gif")
    browser_view_comp = webui_manager.get_component_by_id(
        "browser_use_agent.browser_view"
    )

    # --- 1. Get Task and Initial UI Update ---
    task = components.get(user_input_comp, "").strip()
    if not task:
        gr.Warning("Please enter a task.")
        yield {run_button_comp: gr.update(interactive=True)}
        return

    # Set running state indirectly via _current_task
    webui_manager.bu_chat_history.append({"role": "user", "content": task})

    yield {
        user_input_comp: gr.Textbox(
            value="", interactive=False, placeholder="Agent is running..."
        ),
        run_button_comp: gr.Button(value="⏳ Running...", interactive=False),
        stop_button_comp: gr.Button(interactive=True),
        pause_resume_button_comp: gr.Button(value="⏸️ Pause", interactive=True),
        clear_button_comp: gr.Button(interactive=False),
        chatbot_comp: gr.update(value=webui_manager.bu_chat_history),
        history_file_comp: gr.update(value=None),
        gif_comp: gr.update(value=None),
    }

    # --- Agent Settings ---
    # Access settings values via components dict, getting IDs from webui_manager
    def get_setting(key, default=None):
        comp = webui_manager.id_to_component.get(f"agent_settings.{key}")
        return components.get(comp, default) if comp else default

    override_system_prompt = get_setting("override_system_prompt") or None
    extend_system_prompt = get_setting("extend_system_prompt") or None
    llm_provider_name = get_setting(
        "llm_provider", None
    )  # Default to None if not found
    llm_model_name = get_setting("llm_model_name", None)
    llm_temperature = get_setting("llm_temperature", 0.6)
    use_vision = get_setting("use_vision", True)
    ollama_num_ctx = get_setting("ollama_num_ctx", 16000)
    llm_base_url = get_setting("llm_base_url") or None
    llm_api_key = get_setting("llm_api_key") or None
    max_steps = get_setting("max_steps", 100)
    max_actions = get_setting("max_actions", 10)
    max_input_tokens = get_setting("max_input_tokens", 128000)
    tool_calling_str = get_setting("tool_calling_method", "auto")
    tool_calling_method = tool_calling_str if tool_calling_str != "None" else None
    mcp_server_config_comp = webui_manager.id_to_component.get(
        "agent_settings.mcp_server_config"
    )
    mcp_server_config_str = (
        components.get(mcp_server_config_comp) if mcp_server_config_comp else None
    )
    mcp_server_config = (
        json.loads(mcp_server_config_str) if mcp_server_config_str else None
    )

    # Planner LLM Settings (Optional)
    planner_llm_provider_name = get_setting("planner_llm_provider") or None
    planner_llm = None
    planner_use_vision = False
    if planner_llm_provider_name:
        planner_llm_model_name = get_setting("planner_llm_model_name")
        planner_llm_temperature = get_setting("planner_llm_temperature", 0.6)
        planner_ollama_num_ctx = get_setting("planner_ollama_num_ctx", 16000)
        planner_llm_base_url = get_setting("planner_llm_base_url") or None
        planner_llm_api_key = get_setting("planner_llm_api_key") or None
        planner_use_vision = get_setting("planner_use_vision", False)

        planner_llm = await _initialize_llm(
            planner_llm_provider_name,
            planner_llm_model_name,
            planner_llm_temperature,
            planner_llm_base_url,
            planner_llm_api_key,
            planner_ollama_num_ctx if planner_llm_provider_name == "ollama" else None,
        )

    # --- Browser Settings ---
    def get_browser_setting(key, default=None):
        comp = webui_manager.id_to_component.get(f"browser_settings.{key}")
        return components.get(comp, default) if comp else default

    browser_binary_path = get_browser_setting("browser_binary_path") or None
    browser_user_data_dir = get_browser_setting("browser_user_data_dir") or None
    use_own_browser = False  # Forza a false indipendentemente dalle impostazioni UI
    keep_browser_open = get_browser_setting("keep_browser_open", False)
    headless = get_browser_setting("headless", False)
    disable_security = get_browser_setting("disable_security", False)
    window_w = int(get_browser_setting("window_w", 1280))
    window_h = int(get_browser_setting("window_h", 1100))
    cdp_url = get_browser_setting("cdp_url") or None
    wss_url = get_browser_setting("wss_url") or None
    save_recording_path = get_browser_setting("save_recording_path") or None
    save_trace_path = get_browser_setting("save_trace_path") or None
    save_agent_history_path = get_browser_setting(
        "save_agent_history_path", "./tmp/agent_history"
    )
    save_download_path = get_browser_setting("save_download_path", "./tmp/downloads")

    stream_vw = 70
    stream_vh = int(70 * window_h // window_w)

    os.makedirs(save_agent_history_path, exist_ok=True)
    if save_recording_path:
        os.makedirs(save_recording_path, exist_ok=True)
    if save_trace_path:
        os.makedirs(save_trace_path, exist_ok=True)
    if save_download_path:
        os.makedirs(save_download_path, exist_ok=True)

    # --- 2. Initialize LLM ---
    main_llm = await _initialize_llm(
        llm_provider_name,
        llm_model_name,
        llm_temperature,
        llm_base_url,
        llm_api_key,
        ollama_num_ctx if llm_provider_name == "ollama" else None,
    )

    # Pass the webui_manager instance to the callback when wrapping it
    async def ask_callback_wrapper(
            query: str, browser_context: BrowserContext
    ) -> Dict[str, Any]:
        return await _ask_assistant_callback(webui_manager, query, browser_context)

    if not webui_manager.bu_controller:
        webui_manager.bu_controller = CustomController(
            ask_assistant_callback=ask_callback_wrapper
        )
        await webui_manager.bu_controller.setup_mcp_client(mcp_server_config)

    # --- 4. Initialize Browser and Context ---
    should_close_browser_on_finish = not keep_browser_open

    try:
        # Close existing resources if not keeping open
        if not keep_browser_open:
            if webui_manager.bu_browser_context:
                logger.info("Closing previous browser context.")
                await webui_manager.bu_browser_context.close()
                webui_manager.bu_browser_context = None
            if webui_manager.bu_browser:
                logger.info("Closing previous browser.")
                await webui_manager.bu_browser.close()
                webui_manager.bu_browser = None

        # Create Browser if needed
        if not webui_manager.bu_browser:
            logger.info("Launching new browser instance.")
<<<<<<< HEAD
            extra_args = ["--start-maximized"]
            if browser_user_data_dir:
                extra_args.append(f"--user-data-dir={browser_user_data_dir}")

=======
            extra_args = []
>>>>>>> 793399ec
            if use_own_browser:
                browser_binary_path = os.getenv("BROWSER_PATH", None) or browser_binary_path
                if browser_binary_path == "":
                    browser_binary_path = None
                browser_user_data = browser_user_data_dir or os.getenv("BROWSER_USER_DATA", None)
                if browser_user_data:
                    extra_args += [f"--user-data-dir={browser_user_data}"]
            else:
                browser_binary_path = None

            webui_manager.bu_browser = CustomBrowser(
                config=BrowserConfig(
                    headless=headless,
                    disable_security=disable_security,
                    browser_binary_path=browser_binary_path,
                    extra_browser_args=extra_args,
                    wss_url=wss_url,
                    cdp_url=cdp_url,
                    new_context_config=BrowserContextConfig(
                        window_width=window_w,
                        window_height=window_h,
                    )
                )
            )

        # Create Context if needed
        if not webui_manager.bu_browser_context:
            logger.info("Creating new browser context.")
            context_config = BrowserContextConfig(
                trace_path=save_trace_path if save_trace_path else None,
<<<<<<< HEAD
                save_recording_path=save_recording_path if save_recording_path else None,
                browser_window_size=BrowserContextWindowSize(
                    width=1920, height=1080
                ),
                save_downloads_path=save_download_path if save_download_path else None,
                force_new_context=False,  # Importante: non forzare un nuovo contesto
=======
                save_recording_path=save_recording_path
                if save_recording_path
                else None,
                save_downloads_path=save_download_path if save_download_path else None,
                window_height=window_h,
                window_width=window_w,
>>>>>>> 793399ec
            )
            if not webui_manager.bu_browser:
                raise ValueError("Browser not initialized, cannot create context.")
            webui_manager.bu_browser_context = (
                await webui_manager.bu_browser.new_context(config=context_config)
            )

        # --- 5. Initialize or Update Agent ---
        webui_manager.bu_agent_task_id = str(uuid.uuid4())  # New ID for this task run
        os.makedirs(
            os.path.join(save_agent_history_path, webui_manager.bu_agent_task_id),
            exist_ok=True,
        )
        history_file = os.path.join(
            save_agent_history_path,
            webui_manager.bu_agent_task_id,
            f"{webui_manager.bu_agent_task_id}.json",
        )
        gif_path = os.path.join(
            save_agent_history_path,
            webui_manager.bu_agent_task_id,
            f"{webui_manager.bu_agent_task_id}.gif",
        )

        # Pass the webui_manager to callbacks when wrapping them
        async def step_callback_wrapper(
                state: BrowserState, output: AgentOutput, step_num: int
        ):
            await _handle_new_step(webui_manager, state, output, step_num)

        def done_callback_wrapper(history: AgentHistoryList):
            _handle_done(webui_manager, history)

        if not webui_manager.bu_agent:
            logger.info(f"Initializing new agent for task: {task}")
            if not webui_manager.bu_browser or not webui_manager.bu_browser_context:
                raise ValueError(
                    "Browser or Context not initialized, cannot create agent."
                )
            
            # Check if LLM is available
            if main_llm is None:
                raise ValueError("LLM initialization failed. Cannot create agent without an LLM.")
                
            webui_manager.bu_agent = BrowserUseAgent(
                task=task,
                llm=main_llm,
                browser=webui_manager.bu_browser,
                browser_context=webui_manager.bu_browser_context,
                controller=webui_manager.bu_controller,
                register_new_step_callback=step_callback_wrapper,
                register_done_callback=done_callback_wrapper,
                use_vision=use_vision,
                override_system_message=override_system_prompt,
                extend_system_message=extend_system_prompt,
                max_input_tokens=max_input_tokens,
                max_actions_per_step=max_actions,
                tool_calling_method=tool_calling_method,
                planner_llm=planner_llm,
                use_vision_for_planner=planner_use_vision if planner_llm else False,
                source="webui",
            )
            webui_manager.bu_agent.state.agent_id = webui_manager.bu_agent_task_id
            webui_manager.bu_agent.settings.generate_gif = gif_path
        else:
            webui_manager.bu_agent.state.agent_id = webui_manager.bu_agent_task_id
            webui_manager.bu_agent.add_new_task(task)
            webui_manager.bu_agent.settings.generate_gif = gif_path
            webui_manager.bu_agent.browser = webui_manager.bu_browser
            webui_manager.bu_agent.browser_context = webui_manager.bu_browser_context
            webui_manager.bu_agent.controller = webui_manager.bu_controller

        # --- 6. Run Agent Task and Stream Updates ---
        agent_run_coro = webui_manager.bu_agent.run(max_steps=max_steps)
        agent_task = asyncio.create_task(agent_run_coro)
        webui_manager.bu_current_task = agent_task  # Store the task

        last_chat_len = len(webui_manager.bu_chat_history)
        while not agent_task.done():
            is_paused = webui_manager.bu_agent.state.paused
            is_stopped = webui_manager.bu_agent.state.stopped

            # Check for pause state
            if is_paused:
                yield {
                    pause_resume_button_comp: gr.update(
                        value="▶️ Resume", interactive=True
                    ),
                    stop_button_comp: gr.update(interactive=True),
                }
                # Wait until pause is released or task is stopped/done
                while is_paused and not agent_task.done():
                    # Re-check agent state in loop
                    is_paused = webui_manager.bu_agent.state.paused
                    is_stopped = webui_manager.bu_agent.state.stopped
                    if is_stopped:  # Stop signal received while paused
                        break
                    await asyncio.sleep(0.2)

                if (
                        agent_task.done() or is_stopped
                ):  # If stopped or task finished while paused
                    break

                # If resumed, yield UI update
                yield {
                    pause_resume_button_comp: gr.update(
                        value="⏸️ Pause", interactive=True
                    ),
                    run_button_comp: gr.update(
                        value="⏳ Running...", interactive=False
                    ),
                }

            # Check if agent stopped itself or stop button was pressed (which sets agent.state.stopped)
            if is_stopped:
                logger.info("Agent has stopped (internally or via stop button).")
                if not agent_task.done():
                    # Ensure the task coroutine finishes if agent just set flag
                    try:
                        await asyncio.wait_for(
                            agent_task, timeout=1.0
                        )  # Give it a moment to exit run()
                    except asyncio.TimeoutError:
                        logger.warning(
                            "Agent task did not finish quickly after stop signal, cancelling."
                        )
                        agent_task.cancel()
                    except Exception:  # Catch task exceptions if it errors on stop
                        pass
                break  # Exit the streaming loop

            # Check if agent is asking for help (via response_event)
            update_dict = {}
            if webui_manager.bu_response_event is not None:
                update_dict = {
                    user_input_comp: gr.update(
                        placeholder="Agent needs help. Enter response and submit.",
                        interactive=True,
                    ),
                    run_button_comp: gr.update(
                        value="✔️ Submit Response", interactive=True
                    ),
                    pause_resume_button_comp: gr.update(interactive=False),
                    stop_button_comp: gr.update(interactive=False),
                    chatbot_comp: gr.update(value=webui_manager.bu_chat_history),
                }
                last_chat_len = len(webui_manager.bu_chat_history)
                yield update_dict
                # Wait until response is submitted or task finishes
                await webui_manager.bu_response_event.wait()

                # Restore UI after response submitted or if task ended unexpectedly
                if not agent_task.done():
                    yield {
                        user_input_comp: gr.update(
                            placeholder="Agent is running...", interactive=False
                        ),
                        run_button_comp: gr.update(
                            value="⏳ Running...", interactive=False
                        ),
                        pause_resume_button_comp: gr.update(interactive=True),
                        stop_button_comp: gr.update(interactive=True),
                    }
                else:
                    break  # Task finished while waiting for response

            # Update Chatbot if new messages arrived via callbacks
            if len(webui_manager.bu_chat_history) > last_chat_len:
                update_dict[chatbot_comp] = gr.update(
                    value=webui_manager.bu_chat_history
                )
                last_chat_len = len(webui_manager.bu_chat_history)

            # Update Browser View
            if headless and webui_manager.bu_browser_context:
                try:
                    screenshot_b64 = (
                        await webui_manager.bu_browser_context.take_screenshot()
                    )
                    if screenshot_b64:
                        html_content = f'<img src="data:image/jpeg;base64,{screenshot_b64}" style="width:{stream_vw}vw; height:{stream_vh}vh ; border:1px solid #ccc;">'
                        update_dict[browser_view_comp] = gr.update(
                            value=html_content, visible=True
                        )
                    else:
                        html_content = f"<h1 style='width:{stream_vw}vw; height:{stream_vh}vh'>Waiting for browser session...</h1>"
                        update_dict[browser_view_comp] = gr.update(
                            value=html_content, visible=True
                        )
                except Exception as e:
                    logger.debug(f"Failed to capture screenshot: {e}")
                    update_dict[browser_view_comp] = gr.update(
                        value="<div style='...'>Error loading view...</div>",
                        visible=True,
                    )
            else:
                update_dict[browser_view_comp] = gr.update(visible=False)

            # Yield accumulated updates
            if update_dict:
                yield update_dict

            await asyncio.sleep(0.1)  # Polling interval

        # --- 7. Task Finalization ---
        webui_manager.bu_agent.state.paused = False
        webui_manager.bu_agent.state.stopped = False
        final_update = {}
        try:
            logger.info("Agent task completing...")
            # Await the task ensure completion and catch exceptions if not already caught
            if not agent_task.done():
                await agent_task  # Retrieve result/exception
            elif agent_task.exception():  # Check if task finished with exception
                agent_task.result()  # Raise the exception to be caught below
            logger.info("Agent task completed processing.")

            logger.info(f"Explicitly saving agent history to: {history_file}")
            webui_manager.bu_agent.save_history(history_file)

            if os.path.exists(history_file):
                final_update[history_file_comp] = gr.File(value=history_file)

            if gif_path and os.path.exists(gif_path):
                logger.info(f"GIF found at: {gif_path}")
                final_update[gif_comp] = gr.Image(value=gif_path)

        except asyncio.CancelledError:
            logger.info("Agent task was cancelled.")
            if not any(
<<<<<<< HEAD
                "Cancelled" in (msg.get("content", "") or "")
                for msg in webui_manager.bu_chat_history
                if msg.get("role") == "assistant"
=======
                    "Cancelled" in msg.get("content", "")
                    for msg in webui_manager.bu_chat_history
                    if msg.get("role") == "assistant"
>>>>>>> 793399ec
            ):
                webui_manager.bu_chat_history.append(
                    {"role": "assistant", "content": "**Task Cancelled**."}
                )
            final_update[chatbot_comp] = gr.update(value=webui_manager.bu_chat_history)
        except Exception as e:
            logger.error(f"Error during agent execution: {e}", exc_info=True)
            error_message = (
                f"**Agent Execution Error:**\n```\n{type(e).__name__}: {e}\n```"
            )
            if not any(
<<<<<<< HEAD
                error_message in (msg.get("content", "") or "")
                for msg in webui_manager.bu_chat_history
                if msg.get("role") == "assistant"
=======
                    error_message in msg.get("content", "")
                    for msg in webui_manager.bu_chat_history
                    if msg.get("role") == "assistant"
>>>>>>> 793399ec
            ):
                webui_manager.bu_chat_history.append(
                    {"role": "assistant", "content": error_message}
                )
            final_update[chatbot_comp] = gr.update(value=webui_manager.bu_chat_history)
            gr.Error(f"Agent execution failed: {e}")

        finally:
            webui_manager.bu_current_task = None  # Clear the task reference

            # Close browser/context if requested
            if should_close_browser_on_finish:
                if webui_manager.bu_browser_context:
                    logger.info("Closing browser context after task.")
                    await webui_manager.bu_browser_context.close()
                    webui_manager.bu_browser_context = None
                if webui_manager.bu_browser:
                    logger.info("Closing browser after task.")
                    await webui_manager.bu_browser.close()
                    webui_manager.bu_browser = None

            # --- 8. Final UI Update ---
            final_update.update(
                {
                    user_input_comp: gr.update(
                        value="",
                        interactive=True,
                        placeholder="Enter your next task...",
                    ),
                    run_button_comp: gr.update(value="▶️ Submit Task", interactive=True),
                    stop_button_comp: gr.update(value="⏹️ Stop", interactive=False),
                    pause_resume_button_comp: gr.update(
                        value="⏸️ Pause", interactive=False
                    ),
                    clear_button_comp: gr.update(interactive=True),
                    # Ensure final chat history is shown
                    chatbot_comp: gr.update(value=webui_manager.bu_chat_history),
                }
            )
            yield final_update

    except Exception as e:
        # Catch errors during setup (before agent run starts)
        logger.error(f"Error setting up agent task: {e}", exc_info=True)
        webui_manager.bu_current_task = None  # Ensure state is reset
        yield {
            user_input_comp: gr.update(
                interactive=True, placeholder="Error during setup. Enter task..."
            ),
            run_button_comp: gr.update(value="▶️ Submit Task", interactive=True),
            stop_button_comp: gr.update(value="⏹️ Stop", interactive=False),
            pause_resume_button_comp: gr.update(value="⏸️ Pause", interactive=False),
            clear_button_comp: gr.update(interactive=True),
            chatbot_comp: gr.update(
                value=webui_manager.bu_chat_history
                      + [{"role": "assistant", "content": f"**Setup Error:** {e}"}]
            ),
        }


# --- Button Click Handlers --- (Need access to webui_manager)


async def handle_submit(
<<<<<<< HEAD
    webui_manager: WebuiManager, components: Dict[Component, Any]
=======
        webui_manager: WebuiManager, components: Dict[gr.components.Component, Any]
>>>>>>> 793399ec
):
    """Handles clicks on the main 'Submit' button."""
    user_input_comp = webui_manager.get_component_by_id("browser_use_agent.user_input")
    user_input_value = components.get(user_input_comp, "").strip()

    # Check if waiting for user assistance
    if webui_manager.bu_response_event and not webui_manager.bu_response_event.is_set():
        logger.info(f"User submitted assistance: {user_input_value}")
        webui_manager.bu_user_help_response = (
            user_input_value if user_input_value else "User provided no text response."
        )
        webui_manager.bu_response_event.set()
        # UI updates handled by the main loop reacting to the event being set
        yield {
            user_input_comp: gr.update(
                value="",
                interactive=False,
                placeholder="Waiting for agent to continue...",
            ),
            webui_manager.get_component_by_id(
                "browser_use_agent.run_button"
            ): gr.update(value="⏳ Running...", interactive=False),
        }
    # Check if a task is currently running (using _current_task)
    elif webui_manager.bu_current_task and not webui_manager.bu_current_task.done():
        logger.warning(
            "Submit button clicked while agent is already running and not asking for help."
        )
        gr.Info("Agent is currently running. Please wait or use Stop/Pause.")
        yield {}  # No change
    else:
        # Handle submission for a new task
        logger.info("Submit button clicked for new task.")
        # Use async generator to stream updates from run_agent_task
        async for update in run_agent_task(webui_manager, components):
            yield update


async def handle_stop(webui_manager: WebuiManager):
    """Handles clicks on the 'Stop' button."""
    logger.info("Stop button clicked.")
    agent = webui_manager.bu_agent
    task = webui_manager.bu_current_task

    if agent and task and not task.done():
        # Signal the agent to stop by setting its internal flag
        agent.state.stopped = True
        agent.state.paused = False  # Ensure not paused if stopped
        return {
            webui_manager.get_component_by_id(
                "browser_use_agent.stop_button"
            ): gr.update(interactive=False, value="⏹️ Stopping..."),
            webui_manager.get_component_by_id(
                "browser_use_agent.pause_resume_button"
            ): gr.update(interactive=False),
            webui_manager.get_component_by_id(
                "browser_use_agent.run_button"
            ): gr.update(interactive=False),
        }
    else:
        logger.warning("Stop clicked but agent is not running or task is already done.")
        # Reset UI just in case it's stuck
        return {
            webui_manager.get_component_by_id(
                "browser_use_agent.run_button"
            ): gr.update(interactive=True),
            webui_manager.get_component_by_id(
                "browser_use_agent.stop_button"
            ): gr.update(interactive=False),
            webui_manager.get_component_by_id(
                "browser_use_agent.pause_resume_button"
            ): gr.update(interactive=False),
            webui_manager.get_component_by_id(
                "browser_use_agent.clear_button"
            ): gr.update(interactive=True),
        }


async def handle_pause_resume(webui_manager: WebuiManager):
    """Handles clicks on the 'Pause/Resume' button."""
    agent = webui_manager.bu_agent
    task = webui_manager.bu_current_task

    if agent and task and not task.done():
        if agent.state.paused:
            logger.info("Resume button clicked.")
            agent.resume()
            # UI update happens in main loop
            return {
                webui_manager.get_component_by_id(
                    "browser_use_agent.pause_resume_button"
                ): gr.update(value="⏸️ Pause", interactive=True)
            }  # Optimistic update
        else:
            logger.info("Pause button clicked.")
            agent.pause()
            return {
                webui_manager.get_component_by_id(
                    "browser_use_agent.pause_resume_button"
                ): gr.update(value="▶️ Resume", interactive=True)
            }  # Optimistic update
    else:
        logger.warning(
            "Pause/Resume clicked but agent is not running or doesn't support state."
        )
        return {}  # No change


async def handle_clear(webui_manager: WebuiManager):
    """Handles clicks on the 'Clear' button."""
    logger.info("Clear button clicked.")

    # Stop any running task first
    task = webui_manager.bu_current_task
    if task and not task.done():
        logger.info("Clearing requires stopping the current task.")
        if webui_manager.bu_agent:
            webui_manager.bu_agent.stop()
        task.cancel()
        try:
            await asyncio.wait_for(task, timeout=2.0)  # Wait briefly
        except (asyncio.CancelledError, asyncio.TimeoutError):
            pass
        except Exception as e:
            logger.warning(f"Error stopping task on clear: {e}")
    webui_manager.bu_current_task = None

    if webui_manager.bu_controller:
        await webui_manager.bu_controller.close_mcp_client()
        webui_manager.bu_controller = None
    webui_manager.bu_agent = None

    # Reset state stored in manager
    webui_manager.bu_chat_history = []
    webui_manager.bu_response_event = None
    webui_manager.bu_user_help_response = None
    webui_manager.bu_agent_task_id = None

    logger.info("Agent state and browser resources cleared.")

    # Reset UI components
    return {
        webui_manager.get_component_by_id("browser_use_agent.chatbot"): gr.update(
            value=[]
        ),
        webui_manager.get_component_by_id("browser_use_agent.user_input"): gr.update(
            value="", placeholder="Enter your task here..."
        ),
        webui_manager.get_component_by_id(
            "browser_use_agent.agent_history_file"
        ): gr.update(value=None),
        webui_manager.get_component_by_id("browser_use_agent.recording_gif"): gr.update(
            value=None
        ),
        webui_manager.get_component_by_id("browser_use_agent.browser_view"): gr.update(
            value="<div style='...'>Browser Cleared</div>"
        ),
        webui_manager.get_component_by_id("browser_use_agent.run_button"): gr.update(
            value="▶️ Submit Task", interactive=True
        ),
        webui_manager.get_component_by_id("browser_use_agent.stop_button"): gr.update(
            interactive=False
        ),
        webui_manager.get_component_by_id(
            "browser_use_agent.pause_resume_button"
        ): gr.update(value="⏸️ Pause", interactive=False),
        webui_manager.get_component_by_id("browser_use_agent.clear_button"): gr.update(
            interactive=True
        ),
    }


# --- Tab Creation Function ---


def create_browser_use_agent_tab(webui_manager: WebuiManager):
    """
    Create the run agent tab, defining UI, state, and handlers.
    """
    webui_manager.init_browser_use_agent()

    # --- Define UI Components ---
    tab_components = {}
    with gr.Column():
        chatbot = gr.Chatbot(
            lambda: webui_manager.bu_chat_history,  # Load history dynamically
            elem_id="browser_use_chatbot",
            label="Agent Interaction",
            type="messages",
            height=600,
            show_copy_button=True,
        )
        user_input = gr.Textbox(
            label="Your Task or Response",
            placeholder="Enter your task here or provide assistance when asked.",
            lines=3,
            interactive=True,
            elem_id="user_input",
        )
        with gr.Row():
            stop_button = gr.Button(
                "⏹️ Stop", interactive=False, variant="stop", scale=2
            )
            pause_resume_button = gr.Button(
                "⏸️ Pause", interactive=False, variant="secondary", scale=2, visible=True
            )
            clear_button = gr.Button(
                "🗑️ Clear", interactive=True, variant="secondary", scale=2
            )
            run_button = gr.Button("▶️ Submit Task", variant="primary", scale=3)

        browser_view = gr.HTML(
            value="<div style='width:100%; height:50vh; display:flex; justify-content:center; align-items:center; border:1px solid #ccc; background-color:#f0f0f0;'><p>Browser View (Requires Headless=True)</p></div>",
            label="Browser Live View",
            elem_id="browser_view",
            visible=False,
        )
        with gr.Column():
            gr.Markdown("### Task Outputs")
            agent_history_file = gr.File(label="Agent History JSON", interactive=False)
            recording_gif = gr.Image(
                label="Task Recording GIF",
                format="gif",
                interactive=False,
                type="filepath",
            )

    # --- Store Components in Manager ---
    tab_components.update(
        dict(
            chatbot=chatbot,
            user_input=user_input,
            clear_button=clear_button,
            run_button=run_button,
            stop_button=stop_button,
            pause_resume_button=pause_resume_button,
            agent_history_file=agent_history_file,
            recording_gif=recording_gif,
            browser_view=browser_view,
        )
    )
    webui_manager.add_components(
        "browser_use_agent", tab_components
    )  # Use "browser_use_agent" as tab_name prefix

    all_managed_components = set(
        webui_manager.get_components()
    )  # Get all components known to manager
    run_tab_outputs = list(tab_components.values())

<<<<<<< HEAD
    async def submit_wrapper(*args) -> AsyncGenerator[Dict[Component, Any], None]:
=======
    async def submit_wrapper(
            components_dict: Dict[Component, Any],
    ) -> AsyncGenerator[Dict[Component, Any], None]:
>>>>>>> 793399ec
        """Wrapper for handle_submit that yields its results."""
        # Create components dictionary from the arguments
        components_dict = {}
        if len(args) > 0:
            # Zip component references with their values
            components = list(all_managed_components)
            for i, arg in enumerate(args):
                if i < len(components):
                    components_dict[components[i]] = arg
        
        # Pass the constructed dictionary to handle_submit
        async for update in handle_submit(webui_manager, components_dict):
            yield update

    async def stop_wrapper() -> AsyncGenerator[Dict[Component, Any], None]:
        """Wrapper for handle_stop."""
        update_dict = await handle_stop(webui_manager)
        yield update_dict

    async def pause_resume_wrapper() -> AsyncGenerator[Dict[Component, Any], None]:
        """Wrapper for handle_pause_resume."""
        update_dict = await handle_pause_resume(webui_manager)
        yield update_dict

    async def clear_wrapper() -> AsyncGenerator[Dict[Component, Any], None]:
        """Wrapper for handle_clear."""
        update_dict = await handle_clear(webui_manager)
        yield update_dict

    # --- Connect Event Handlers using the Wrappers --
    run_button.click(
<<<<<<< HEAD
        fn=submit_wrapper, inputs=list(all_managed_components), outputs=run_tab_outputs
=======
        fn=submit_wrapper, inputs=all_managed_components, outputs=run_tab_outputs, trigger_mode="multiple"
>>>>>>> 793399ec
    )
    user_input.submit(
        fn=submit_wrapper, inputs=list(all_managed_components), outputs=run_tab_outputs
    )
    stop_button.click(fn=stop_wrapper, inputs=None, outputs=run_tab_outputs)
    pause_resume_button.click(
        fn=pause_resume_wrapper, inputs=None, outputs=run_tab_outputs
    )
    clear_button.click(fn=clear_wrapper, inputs=None, outputs=run_tab_outputs)<|MERGE_RESOLUTION|>--- conflicted
+++ resolved
@@ -6,7 +6,6 @@
 from typing import Any, AsyncGenerator, Dict, Optional
 
 import gradio as gr
-from gradio.components import Component
 
 # from browser_use.agent.service import Agent
 from browser_use.agent.views import (
@@ -16,6 +15,7 @@
 from browser_use.browser.browser import BrowserConfig
 from browser_use.browser.context import BrowserContext, BrowserContextConfig
 from browser_use.browser.views import BrowserState
+from gradio.components import Component
 from langchain_core.language_models.chat_models import BaseChatModel
 
 from src.agent.browser_use.browser_use_agent import BrowserUseAgent
@@ -67,17 +67,10 @@
 
 
 def _get_config_value(
-<<<<<<< HEAD
-    webui_manager: WebuiManager,
-    comp_dict: Dict[Component, Any],
-    comp_id_suffix: str,
-    default: Any = None,
-=======
         webui_manager: WebuiManager,
         comp_dict: Dict[gr.components.Component, Any],
         comp_id_suffix: str,
         default: Any = None,
->>>>>>> 793399ec
 ) -> Any:
     """Safely get value from component dictionary using its ID suffix relative to the tab."""
     # Assumes component ID format is "tab_name.comp_name"
@@ -108,17 +101,11 @@
     if model_output:
         try:
             # Directly use model_dump if actions and current_state are Pydantic models
-            try:
-                action_dump = [
-                    action.model_dump(exclude_none=True) for action in model_output.action
-                ]
-                state_dump = model_output.current_state.model_dump(exclude_none=True)
-            except AttributeError:
-                # Fallback for non-pydantic models or objects
-                logger.warning("Using fallback serialization for model output")
-                action_dump = [str(action) for action in model_output.action]
-                state_dump = str(model_output.current_state)
-                
+            action_dump = [
+                action.model_dump(exclude_none=True) for action in model_output.action
+            ]
+
+            state_dump = model_output.current_state.model_dump(exclude_none=True)
             model_output_dump = {
                 "current_state": state_dump,
                 "action": action_dump,
@@ -199,8 +186,7 @@
     # Combine header, image (with line break), and JSON block
     final_content = step_header + "<br/>" + screenshot_html + formatted_output
 
-    # Use type annotation to help type checker
-    chat_message: Dict[str, Optional[str]] = {
+    chat_message = {
         "role": "assistant",
         "content": final_content.strip(),  # Remove leading/trailing whitespace
     }
@@ -230,7 +216,6 @@
     else:
         final_summary += "- Status: Success\n"
 
-    # Use type annotation for Dict
     webui_manager.bu_chat_history.append(
         {"role": "assistant", "content": final_summary}
     )
@@ -288,13 +273,8 @@
 
 
 async def run_agent_task(
-<<<<<<< HEAD
-    webui_manager: WebuiManager, components: Dict[Component, Any]
-) -> AsyncGenerator[Dict[Component, Any], None]:
-=======
         webui_manager: WebuiManager, components: Dict[gr.components.Component, Any]
 ) -> AsyncGenerator[Dict[gr.components.Component, Any], None]:
->>>>>>> 793399ec
     """Handles the entire lifecycle of initializing and running the agent."""
 
     # --- Get Components ---
@@ -402,7 +382,9 @@
 
     browser_binary_path = get_browser_setting("browser_binary_path") or None
     browser_user_data_dir = get_browser_setting("browser_user_data_dir") or None
-    use_own_browser = False  # Forza a false indipendentemente dalle impostazioni UI
+    use_own_browser = get_browser_setting(
+        "use_own_browser", False
+    )  # Logic handled by CDP/WSS presence
     keep_browser_open = get_browser_setting("keep_browser_open", False)
     headless = get_browser_setting("headless", False)
     disable_security = get_browser_setting("disable_security", False)
@@ -468,14 +450,7 @@
         # Create Browser if needed
         if not webui_manager.bu_browser:
             logger.info("Launching new browser instance.")
-<<<<<<< HEAD
-            extra_args = ["--start-maximized"]
-            if browser_user_data_dir:
-                extra_args.append(f"--user-data-dir={browser_user_data_dir}")
-
-=======
             extra_args = []
->>>>>>> 793399ec
             if use_own_browser:
                 browser_binary_path = os.getenv("BROWSER_PATH", None) or browser_binary_path
                 if browser_binary_path == "":
@@ -506,21 +481,12 @@
             logger.info("Creating new browser context.")
             context_config = BrowserContextConfig(
                 trace_path=save_trace_path if save_trace_path else None,
-<<<<<<< HEAD
-                save_recording_path=save_recording_path if save_recording_path else None,
-                browser_window_size=BrowserContextWindowSize(
-                    width=1920, height=1080
-                ),
-                save_downloads_path=save_download_path if save_download_path else None,
-                force_new_context=False,  # Importante: non forzare un nuovo contesto
-=======
                 save_recording_path=save_recording_path
                 if save_recording_path
                 else None,
                 save_downloads_path=save_download_path if save_download_path else None,
                 window_height=window_h,
                 window_width=window_w,
->>>>>>> 793399ec
             )
             if not webui_manager.bu_browser:
                 raise ValueError("Browser not initialized, cannot create context.")
@@ -560,11 +526,6 @@
                 raise ValueError(
                     "Browser or Context not initialized, cannot create agent."
                 )
-            
-            # Check if LLM is available
-            if main_llm is None:
-                raise ValueError("LLM initialization failed. Cannot create agent without an LLM.")
-                
             webui_manager.bu_agent = BrowserUseAgent(
                 task=task,
                 llm=main_llm,
@@ -752,15 +713,9 @@
         except asyncio.CancelledError:
             logger.info("Agent task was cancelled.")
             if not any(
-<<<<<<< HEAD
-                "Cancelled" in (msg.get("content", "") or "")
-                for msg in webui_manager.bu_chat_history
-                if msg.get("role") == "assistant"
-=======
                     "Cancelled" in msg.get("content", "")
                     for msg in webui_manager.bu_chat_history
                     if msg.get("role") == "assistant"
->>>>>>> 793399ec
             ):
                 webui_manager.bu_chat_history.append(
                     {"role": "assistant", "content": "**Task Cancelled**."}
@@ -772,15 +727,9 @@
                 f"**Agent Execution Error:**\n```\n{type(e).__name__}: {e}\n```"
             )
             if not any(
-<<<<<<< HEAD
-                error_message in (msg.get("content", "") or "")
-                for msg in webui_manager.bu_chat_history
-                if msg.get("role") == "assistant"
-=======
                     error_message in msg.get("content", "")
                     for msg in webui_manager.bu_chat_history
                     if msg.get("role") == "assistant"
->>>>>>> 793399ec
             ):
                 webui_manager.bu_chat_history.append(
                     {"role": "assistant", "content": error_message}
@@ -845,11 +794,7 @@
 
 
 async def handle_submit(
-<<<<<<< HEAD
-    webui_manager: WebuiManager, components: Dict[Component, Any]
-=======
         webui_manager: WebuiManager, components: Dict[gr.components.Component, Any]
->>>>>>> 793399ec
 ):
     """Handles clicks on the main 'Submit' button."""
     user_input_comp = webui_manager.get_component_by_id("browser_use_agent.user_input")
@@ -966,8 +911,7 @@
     task = webui_manager.bu_current_task
     if task and not task.done():
         logger.info("Clearing requires stopping the current task.")
-        if webui_manager.bu_agent:
-            webui_manager.bu_agent.stop()
+        webui_manager.bu_agent.stop()
         task.cancel()
         try:
             await asyncio.wait_for(task, timeout=2.0)  # Wait briefly
@@ -1100,24 +1044,10 @@
     )  # Get all components known to manager
     run_tab_outputs = list(tab_components.values())
 
-<<<<<<< HEAD
-    async def submit_wrapper(*args) -> AsyncGenerator[Dict[Component, Any], None]:
-=======
     async def submit_wrapper(
             components_dict: Dict[Component, Any],
     ) -> AsyncGenerator[Dict[Component, Any], None]:
->>>>>>> 793399ec
         """Wrapper for handle_submit that yields its results."""
-        # Create components dictionary from the arguments
-        components_dict = {}
-        if len(args) > 0:
-            # Zip component references with their values
-            components = list(all_managed_components)
-            for i, arg in enumerate(args):
-                if i < len(components):
-                    components_dict[components[i]] = arg
-        
-        # Pass the constructed dictionary to handle_submit
         async for update in handle_submit(webui_manager, components_dict):
             yield update
 
@@ -1138,14 +1068,10 @@
 
     # --- Connect Event Handlers using the Wrappers --
     run_button.click(
-<<<<<<< HEAD
-        fn=submit_wrapper, inputs=list(all_managed_components), outputs=run_tab_outputs
-=======
         fn=submit_wrapper, inputs=all_managed_components, outputs=run_tab_outputs, trigger_mode="multiple"
->>>>>>> 793399ec
     )
     user_input.submit(
-        fn=submit_wrapper, inputs=list(all_managed_components), outputs=run_tab_outputs
+        fn=submit_wrapper, inputs=all_managed_components, outputs=run_tab_outputs
     )
     stop_button.click(fn=stop_wrapper, inputs=None, outputs=run_tab_outputs)
     pause_resume_button.click(
