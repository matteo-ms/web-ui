import asyncio
import json
import logging
import os
import threading
import uuid
from pathlib import Path
from typing import Any, Dict, List, Optional, TypedDict, Union

from browser_use.browser.browser import BrowserConfig
from langchain_community.tools.file_management import (
    ListDirectoryTool,
    ReadFileTool,
    WriteFileTool,
)

# Langchain imports
from langchain_core.messages import (
    AIMessage,
    BaseMessage,
    HumanMessage,
    SystemMessage,
    ToolMessage,
)
from langchain_core.prompts import ChatPromptTemplate
from langchain_core.tools import StructuredTool, Tool

# Langgraph imports
from langgraph.graph import StateGraph
from langgraph.graph.graph import CompiledGraph
from pydantic import BaseModel, Field

from browser_use.browser.context import BrowserContextConfig

from src.agent.browser_use.browser_use_agent import BrowserUseAgent
from src.browser.custom_browser import CustomBrowser
from src.controller.custom_controller import CustomController
from src.utils.mcp_client import setup_mcp_client_and_tools

logger = logging.getLogger(__name__)

# Constants
REPORT_FILENAME = "report.md"
PLAN_FILENAME = "research_plan.md"
SEARCH_INFO_FILENAME = "search_info.json"

_AGENT_STOP_FLAGS = {}
_BROWSER_AGENT_INSTANCES = {}


async def run_single_browser_task(
        task_query: str,
        task_id: str,
        llm: Any,  # Pass the main LLM
        browser_config: Dict[str, Any],
        stop_event: threading.Event,
        use_vision: bool = False,
) -> Dict[str, Any]:
    """
    Runs a single BrowserUseAgent task.
    Manages browser creation and closing for this specific task.
    """
    if not BrowserUseAgent:
        return {
            "query": task_query,
            "error": "BrowserUseAgent components not available.",
        }

    # --- Browser Setup ---
    # These should ideally come from the main agent's config
    headless = browser_config.get("headless", False)
    window_w = browser_config.get("window_width", 1280)
    window_h = browser_config.get("window_height", 1100)
    browser_user_data_dir = browser_config.get("user_data_dir", None)
    use_own_browser = browser_config.get("use_own_browser", False)
    browser_binary_path = browser_config.get("browser_binary_path", None)
    wss_url = browser_config.get("wss_url", None)
    cdp_url = browser_config.get("cdp_url", None)
    disable_security = browser_config.get("disable_security", False)

    bu_browser = None
    bu_browser_context = None
    try:
        logger.info(f"Starting browser task for query: {task_query}")
        extra_args = []
        if use_own_browser:
            browser_binary_path = os.getenv("BROWSER_PATH", None) or browser_binary_path
            if browser_binary_path == "":
                browser_binary_path = None
            browser_user_data = browser_user_data_dir or os.getenv("BROWSER_USER_DATA", None)
            if browser_user_data:
                extra_args += [f"--user-data-dir={browser_user_data}"]
        else:
            browser_binary_path = None

        bu_browser = CustomBrowser(
            config=BrowserConfig(
                headless=headless,
                browser_binary_path=browser_binary_path,
                extra_browser_args=extra_args,
                wss_url=wss_url,
                cdp_url=cdp_url,
                new_context_config=BrowserContextConfig(
                    window_width=window_w,
                    window_height=window_h,
                )
            )
        )

        context_config = BrowserContextConfig(
            save_downloads_path="./tmp/downloads",
            window_height=window_h,
            window_width=window_w,
            force_new_context=True,
        )
        bu_browser_context = await bu_browser.new_context(config=context_config)

        # Simple controller example, replace with your actual implementation if needed
        bu_controller = CustomController()

        # Construct the task prompt for BrowserUseAgent
        # Instruct it to find specific info and return title/URL
        bu_task_prompt = f"""
        Research Task: {task_query}
        Objective: Find relevant information answering the query.
        Output Requirements: For each relevant piece of information found, please provide:
        1. A concise summary of the information.
        2. The title of the source page or document.
        3. The URL of the source.
        Focus on accuracy and relevance. Avoid irrelevant details.
        PDF cannot directly extract _content, please try to download first, then using read_file, if you can't save or read, please try other methods.
        """

        bu_agent_instance = BrowserUseAgent(
            task=bu_task_prompt,
            llm=llm,  # Use the passed LLM
            browser=bu_browser,
            browser_context=bu_browser_context,
            controller=bu_controller,
            use_vision=use_vision,
            source="webui",
        )

        # Store instance for potential stop() call
        task_key = f"{task_id}_{uuid.uuid4()}"
        _BROWSER_AGENT_INSTANCES[task_key] = bu_agent_instance

        # --- Run with Stop Check ---
        # BrowserUseAgent needs to internally check a stop signal or have a stop method.
        # We simulate checking before starting and assume `run` might be interruptible
        # or have its own stop mechanism we can trigger via bu_agent_instance.stop().
        if stop_event.is_set():
            logger.info(f"Browser task for '{task_query}' cancelled before start.")
            return {"query": task_query, "result": None, "status": "cancelled"}

        # The run needs to be awaitable and ideally accept a stop signal or have a .stop() method
        # result = await bu_agent_instance.run(max_steps=max_steps) # Add max_steps if applicable
        # Let's assume a simplified run for now
        logger.info(f"Running BrowserUseAgent for: {task_query}")
        result = await bu_agent_instance.run()  # Assuming run is the main method
        logger.info(f"BrowserUseAgent finished for: {task_query}")

        final_data = result.final_result()

        if stop_event.is_set():
            logger.info(f"Browser task for '{task_query}' stopped during execution.")
            return {"query": task_query, "result": final_data, "status": "stopped"}
        else:
            logger.info(f"Browser result for '{task_query}': {final_data}")
            return {"query": task_query, "result": final_data, "status": "completed"}

    except Exception as e:
        logger.error(
            f"Error during browser task for query '{task_query}': {e}", exc_info=True
        )
        return {"query": task_query, "error": str(e), "status": "failed"}
    finally:
        if bu_browser_context:
            try:
                await bu_browser_context.close()
                bu_browser_context = None
                logger.info("Closed browser context.")
            except Exception as e:
                logger.error(f"Error closing browser context: {e}")
        if bu_browser:
            try:
                await bu_browser.close()
                bu_browser = None
                logger.info("Closed browser.")
            except Exception as e:
                logger.error(f"Error closing browser: {e}")

        if task_key in _BROWSER_AGENT_INSTANCES:
            del _BROWSER_AGENT_INSTANCES[task_key]


class BrowserSearchInput(BaseModel):
    queries: List[str] = Field(
        description="List of distinct search queries to find information relevant to the research task."
    )


async def _run_browser_search_tool(
        queries: List[str],
        task_id: str,  # Injected dependency
        llm: Any,  # Injected dependency
        browser_config: Dict[str, Any],
        stop_event: threading.Event,
        max_parallel_browsers: int = 1,
) -> List[Dict[str, Any]]:
    """
    Internal function to execute parallel browser searches based on LLM-provided queries.
    Handles concurrency and stop signals.
    """

    # Limit queries just in case LLM ignores the description
    queries = queries[:max_parallel_browsers]
    logger.info(
        f"[Browser Tool {task_id}] Running search for {len(queries)} queries: {queries}"
    )

    results = []
    semaphore = asyncio.Semaphore(max_parallel_browsers)

    async def task_wrapper(query):
        async with semaphore:
            if stop_event.is_set():
                logger.info(
                    f"[Browser Tool {task_id}] Skipping task due to stop signal: {query}"
                )
                return {"query": query, "result": None, "status": "cancelled"}
            # Pass necessary injected configs and the stop event
            return await run_single_browser_task(
                query,
                task_id,
                llm,  # Pass the main LLM (or a dedicated one if needed)
                browser_config,
                stop_event,
                # use_vision could be added here if needed
            )

    tasks = [task_wrapper(query) for query in queries]
    search_results = await asyncio.gather(*tasks, return_exceptions=True)

    processed_results = []
    for i, res in enumerate(search_results):
        query = queries[i]  # Get corresponding query
        if isinstance(res, Exception):
            logger.error(
                f"[Browser Tool {task_id}] Gather caught exception for query '{query}': {res}",
                exc_info=True,
            )
            processed_results.append(
                {"query": query, "error": str(res), "status": "failed"}
            )
        elif isinstance(res, dict):
            processed_results.append(res)
        else:
            logger.error(
                f"[Browser Tool {task_id}] Unexpected result type for query '{query}': {type(res)}"
            )
            processed_results.append(
                {"query": query, "error": "Unexpected result type", "status": "failed"}
            )

    logger.info(
        f"[Browser Tool {task_id}] Finished search. Results count: {len(processed_results)}"
    )
    return processed_results


def create_browser_search_tool(
        llm: Any,
        browser_config: Dict[str, Any],
        task_id: str,
        stop_event: threading.Event,
        max_parallel_browsers: int = 1,
) -> StructuredTool:
    """Factory function to create the browser search tool with necessary dependencies."""
    # Use partial to bind the dependencies that aren't part of the LLM call arguments
    from functools import partial

    bound_tool_func = partial(
        _run_browser_search_tool,
        task_id=task_id,
        llm=llm,
        browser_config=browser_config,
        stop_event=stop_event,
        max_parallel_browsers=max_parallel_browsers,
    )

    return StructuredTool.from_function(
        coroutine=bound_tool_func,
        name="parallel_browser_search",
        description=f"""Use this tool to actively search the web for information related to a specific research task or question.
It runs up to {max_parallel_browsers} searches in parallel using a browser agent for better results than simple scraping.
Provide a list of distinct search queries(up to {max_parallel_browsers}) that are likely to yield relevant information.""",
        args_schema=BrowserSearchInput,
    )


# --- Langgraph State Definition ---


class ResearchTaskItem(TypedDict):
    # step: int # Maybe step within category, or just implicit by order
    task_description: str
    status: str  # "pending", "completed", "failed"
    queries: Optional[List[str]]
    result_summary: Optional[str]


class ResearchCategoryItem(TypedDict):
    category_name: str
    tasks: List[ResearchTaskItem]
    # Optional: category_status: str # Could be "pending", "in_progress", "completed"


class DeepResearchState(TypedDict):
    task_id: str
    topic: str
    research_plan: List[ResearchCategoryItem]  # CHANGED
    search_results: List[Dict[str, Any]]
    llm: Any
    tools: List[Tool]
    output_dir: str  # Changed from Path to str for consistency
    browser_config: Dict[str, Any]
    final_report: Optional[str]
    current_category_index: int
    current_task_index_in_category: int
    stop_requested: bool
    error_message: Optional[str]
    messages: List[BaseMessage]


# --- Langgraph Nodes ---


def _load_previous_state(task_id: str, output_dir: str) -> Dict[str, Any]:
    state_updates = {}
    plan_file = os.path.join(output_dir, PLAN_FILENAME)
    search_file = os.path.join(output_dir, SEARCH_INFO_FILENAME)

    loaded_plan: List[ResearchCategoryItem] = []
    next_cat_idx, next_task_idx = 0, 0
    found_pending = False

    if os.path.exists(plan_file):
        try:
            with open(plan_file, "r", encoding="utf-8") as f:
                current_category: Optional[ResearchCategoryItem] = None
                lines = f.readlines()
                cat_counter = 0
                task_counter_in_cat = 0

                for line_num, line_content in enumerate(lines):
                    line = line_content.strip()
                    if line.startswith("## "):  # Category
                        if current_category:  # Save previous category
                            loaded_plan.append(current_category)
                            if not found_pending:  # If previous category was all done, advance cat counter
                                cat_counter += 1
                                task_counter_in_cat = 0
                        category_name = line[line.find(" "):].strip()  # Get text after "## X. "
                        current_category = ResearchCategoryItem(category_name=category_name, tasks=[])
                    elif (line.startswith("- [ ]") or line.startswith("- [x]") or line.startswith(
                            "- [-]")) and current_category:  # Task
                        status = "pending"
                        if line.startswith("- [x]"):
                            status = "completed"
                        elif line.startswith("- [-]"):
                            status = "failed"

                        task_desc = line[5:].strip()
                        current_category["tasks"].append(
                            ResearchTaskItem(task_description=task_desc, status=status, queries=None,
                                             result_summary=None)
                        )
                        if status == "pending" and not found_pending:
                            next_cat_idx = cat_counter
                            next_task_idx = task_counter_in_cat
                            found_pending = True
                        if not found_pending:  # only increment if previous tasks were completed/failed
                            task_counter_in_cat += 1

                if current_category:  # Append last category
                    loaded_plan.append(current_category)

            if loaded_plan:
                state_updates["research_plan"] = loaded_plan
                if not found_pending and loaded_plan:  # All tasks were completed or failed
                    next_cat_idx = len(loaded_plan)  # Points beyond the last category
                    next_task_idx = 0
                state_updates["current_category_index"] = next_cat_idx
                state_updates["current_task_index_in_category"] = next_task_idx
                logger.info(
                    f"Loaded hierarchical research plan from {plan_file}. "
                    f"Next task: Category {next_cat_idx}, Task {next_task_idx} in category."
                )
            else:
                logger.warning(f"Plan file {plan_file} was empty or malformed.")

        except Exception as e:
            logger.error(f"Failed to load or parse research plan {plan_file}: {e}", exc_info=True)
            state_updates["error_message"] = f"Failed to load research plan: {e}"
    else:
        logger.info(f"Plan file {plan_file} not found. Will start fresh.")

    if os.path.exists(search_file):
        try:
            with open(search_file, "r", encoding="utf-8") as f:
                state_updates["search_results"] = json.load(f)
                logger.info(f"Loaded search results from {search_file}")
        except Exception as e:
            logger.error(f"Failed to load search results {search_file}: {e}")
            state_updates["error_message"] = (
                    state_updates.get("error_message", "") + f" Failed to load search results: {e}").strip()

    return state_updates


def _save_plan_to_md(plan: List[ResearchCategoryItem], output_dir: str):
    plan_file = os.path.join(output_dir, PLAN_FILENAME)
    try:
        with open(plan_file, "w", encoding="utf-8") as f:
            f.write(f"# Research Plan\n\n")
            for cat_idx, category in enumerate(plan):
                f.write(f"## {cat_idx + 1}. {category['category_name']}\n\n")
                for task_idx, task in enumerate(category['tasks']):
                    marker = "- [x]" if task["status"] == "completed" else "- [ ]" if task[
                                                                                          "status"] == "pending" else "- [-]"  # [-] for failed
                    f.write(f"  {marker} {task['task_description']}\n")
                f.write("\n")
        logger.info(f"Hierarchical research plan saved to {plan_file}")
    except Exception as e:
        logger.error(f"Failed to save research plan to {plan_file}: {e}")


def _save_search_results_to_json(results: List[Dict[str, Any]], output_dir: str):
    """Appends or overwrites search results to a JSON file."""
    search_file = os.path.join(output_dir, SEARCH_INFO_FILENAME)
    try:
        # Simple overwrite for now, could be append
        with open(search_file, "w", encoding="utf-8") as f:
            json.dump(results, f, indent=2, ensure_ascii=False)
        logger.info(f"Search results saved to {search_file}")
    except Exception as e:
        logger.error(f"Failed to save search results to {search_file}: {e}")


def _save_report_to_md(report: str, output_dir: str):  # Changed from Path to str
    """Saves the final report to a markdown file."""
    report_file = os.path.join(output_dir, REPORT_FILENAME)
    try:
        with open(report_file, "w", encoding="utf-8") as f:
            f.write(report)
        logger.info(f"Final report saved to {report_file}")
    except Exception as e:
        logger.error(f"Failed to save final report to {report_file}: {e}")


async def planning_node(state: DeepResearchState) -> Dict[str, Any]:
    logger.info("--- Entering Planning Node ---")
    if state.get("stop_requested"):
        logger.info("Stop requested, skipping planning.")
        return {"stop_requested": True}

    llm = state["llm"]
    topic = state["topic"]
    existing_plan = state.get("research_plan")
    output_dir = state["output_dir"]

    if existing_plan and (
            state.get("current_category_index", 0) > 0 or state.get("current_task_index_in_category", 0) > 0):
        logger.info("Resuming with existing plan.")
<<<<<<< HEAD
        # Maybe add logic here to let LLM review and potentially adjust the plan
        # based on existing_results, but for now, we just use the loaded plan.
        _save_plan_to_md(existing_plan, str(output_dir))  # Ensure it's saved initially
        return {"research_plan": existing_plan}  # Return the loaded plan
=======
        _save_plan_to_md(existing_plan, output_dir)  # Ensure it's saved initially
        # current_category_index and current_task_index_in_category should be set by _load_previous_state
        return {"research_plan": existing_plan}
>>>>>>> 793399ec

    logger.info(f"Generating new research plan for topic: {topic}")

    prompt_text = f"""You are a meticulous research assistant. Your goal is to create a hierarchical research plan to thoroughly investigate the topic: "{topic}".
The plan should be structured into several main research categories. Each category should contain a list of specific, actionable research tasks or questions.
Format the output as a JSON list of objects. Each object represents a research category and should have:
1. "category_name": A string for the name of the research category.
2. "tasks": A list of strings, where each string is a specific research task for that category.

Example JSON Output:
[
  {{
    "category_name": "Understanding Core Concepts and Definitions",
    "tasks": [
      "Define the primary terminology associated with '{topic}'.",
      "Identify the fundamental principles and theories underpinning '{topic}'."
    ]
  }},
  {{
    "category_name": "Historical Development and Key Milestones",
    "tasks": [
      "Trace the historical evolution of '{topic}'.",
      "Identify key figures, events, or breakthroughs in the development of '{topic}'."
    ]
  }},
  {{
    "category_name": "Current State-of-the-Art and Applications",
    "tasks": [
      "Analyze the current advancements and prominent applications of '{topic}'.",
      "Investigate ongoing research and active areas of development related to '{topic}'."
    ]
  }},
  {{
    "category_name": "Challenges, Limitations, and Future Outlook",
    "tasks": [
      "Identify the major challenges and limitations currently facing '{topic}'.",
      "Explore potential future trends, ethical considerations, and societal impacts of '{topic}'."
    ]
  }}
]

Generate a plan with 3-10 categories, and 2-6 tasks per category for the topic: "{topic}" according to the complexity of the topic.
Ensure the output is a valid JSON array.
"""
    messages = [
        SystemMessage(content="You are a research planning assistant outputting JSON."),
        HumanMessage(content=prompt_text)
    ]

    try:
        response = await llm.ainvoke(messages)
        raw_content = response.content
        # The LLM might wrap the JSON in backticks
        if raw_content.strip().startswith("```json"):
            raw_content = raw_content.strip()[7:-3].strip()
        elif raw_content.strip().startswith("```"):
            raw_content = raw_content.strip()[3:-3].strip()

        logger.debug(f"LLM response for plan: {raw_content}")
        parsed_plan_from_llm = json.loads(raw_content)

        new_plan: List[ResearchCategoryItem] = []
        for cat_idx, category_data in enumerate(parsed_plan_from_llm):
            if not isinstance(category_data,
                              dict) or "category_name" not in category_data or "tasks" not in category_data:
                logger.warning(f"Skipping invalid category data: {category_data}")
                continue

            tasks: List[ResearchTaskItem] = []
            for task_idx, task_desc in enumerate(category_data["tasks"]):
                if isinstance(task_desc, str):
                    tasks.append(
                        ResearchTaskItem(
                            task_description=task_desc,
                            status="pending",
                            queries=None,
                            result_summary=None,
                        )
                    )
                else:  # Sometimes LLM puts tasks as {"task": "description"}
                    if isinstance(task_desc, dict) and "task_description" in task_desc:
                        tasks.append(
                            ResearchTaskItem(
                                task_description=task_desc["task_description"],
                                status="pending",
                                queries=None,
                                result_summary=None,
                            )
                        )
                    elif isinstance(task_desc, dict) and "task" in task_desc:  # common LLM mistake
                        tasks.append(
                            ResearchTaskItem(
                                task_description=task_desc["task"],
                                status="pending",
                                queries=None,
                                result_summary=None,
                            )
                        )
                    else:
                        logger.warning(
                            f"Skipping invalid task data: {task_desc} in category {category_data['category_name']}")

            new_plan.append(
                ResearchCategoryItem(
                    category_name=category_data["category_name"],
                    tasks=tasks,
                )
            )

        if not new_plan:
            logger.error("LLM failed to generate a valid plan structure from JSON.")
            return {"error_message": "Failed to generate research plan structure."}

<<<<<<< HEAD
        logger.info(f"Generated research plan with {len(new_plan)} steps.")
        _save_plan_to_md(new_plan, str(output_dir))
=======
        logger.info(f"Generated research plan with {len(new_plan)} categories.")
        _save_plan_to_md(new_plan, output_dir)  # Save the hierarchical plan
>>>>>>> 793399ec

        return {
            "research_plan": new_plan,
            "current_category_index": 0,
            "current_task_index_in_category": 0,
            "search_results": [],
        }

    except json.JSONDecodeError as e:
        logger.error(f"Failed to parse JSON from LLM for plan: {e}. Response was: {raw_content}", exc_info=True)
        return {"error_message": f"LLM generated invalid JSON for research plan: {e}"}
    except Exception as e:
        logger.error(f"Error during planning: {e}", exc_info=True)
        return {"error_message": f"LLM Error during planning: {e}"}


async def research_execution_node(state: DeepResearchState) -> Dict[str, Any]:
    logger.info("--- Entering Research Execution Node ---")
    if state.get("stop_requested"):
        logger.info("Stop requested, skipping research execution.")
        return {
            "stop_requested": True,
            "current_category_index": state["current_category_index"],
            "current_task_index_in_category": state["current_task_index_in_category"],
        }

    plan = state["research_plan"]
    cat_idx = state["current_category_index"]
    task_idx = state["current_task_index_in_category"]
    llm = state["llm"]
    tools = state["tools"]
    output_dir = str(state["output_dir"])
    task_id = state["task_id"]  # For _AGENT_STOP_FLAGS

    # This check should ideally be handled by `should_continue`
    if not plan or cat_idx >= len(plan):
        logger.info("Research plan complete or categories exhausted.")
        return {}  # should route to synthesis

    current_category = plan[cat_idx]
    if task_idx >= len(current_category["tasks"]):
        logger.info(f"All tasks in category '{current_category['category_name']}' completed. Moving to next category.")
        # This logic is now effectively handled by should_continue and the index updates below
        # The next iteration will be caught by should_continue or this node with updated indices
        return {
            "current_category_index": cat_idx + 1,
            "current_task_index_in_category": 0,
            "messages": state["messages"]  # Pass messages along
        }

    current_task = current_category["tasks"][task_idx]

    if current_task["status"] == "completed":
        logger.info(
            f"Task '{current_task['task_description']}' in category '{current_category['category_name']}' already completed. Skipping.")
        # Logic to find next task
        next_task_idx = task_idx + 1
        next_cat_idx = cat_idx
        if next_task_idx >= len(current_category["tasks"]):
            next_cat_idx += 1
            next_task_idx = 0
        return {
            "current_category_index": next_cat_idx,
            "current_task_index_in_category": next_task_idx,
            "messages": state["messages"]  # Pass messages along
        }

    logger.info(
        f"Executing research task: '{current_task['task_description']}' (Category: '{current_category['category_name']}')"
    )

    llm_with_tools = llm.bind_tools(tools)

    # Construct messages for LLM invocation
    task_prompt_content = (
        f"Current Research Category: {current_category['category_name']}\n"
        f"Specific Task: {current_task['task_description']}\n\n"
        "Please use the available tools, especially 'parallel_browser_search', to gather information for this specific task. "
        "Provide focused search queries relevant ONLY to this task. "
        "If you believe you have sufficient information from previous steps for this specific task, you can indicate that you are ready to summarize or that no further search is needed."
    )
    current_task_message_history = [
        HumanMessage(content=task_prompt_content)
    ]
    if not state["messages"]:  # First actual execution message
        invocation_messages = [
                                  SystemMessage(
                                      content="You are a research assistant executing one task of a research plan. Focus on the current task only."),
                              ] + current_task_message_history
    else:
        invocation_messages = state["messages"] + current_task_message_history

    try:
        logger.info(f"Invoking LLM with tools for task: {current_task['task_description']}")
        ai_response: BaseMessage = await llm_with_tools.ainvoke(invocation_messages)
        logger.info("LLM invocation complete.")

        tool_results = []
        executed_tool_names = []
        current_search_results = state.get("search_results", [])  # Get existing search results

        if not isinstance(ai_response, AIMessage) or not ai_response.tool_calls:
            logger.warning(
                f"LLM did not call any tool for task '{current_task['task_description']}'. Response: {ai_response.content[:100]}..."
            )
            current_task["status"] = "pending"  # Or "completed_no_tool" if LLM explains it's done
            current_task["result_summary"] = f"LLM did not use a tool. Response: {ai_response.content}"
            current_task["current_category_index"] = cat_idx
            current_task["current_task_index_in_category"] = task_idx
            return current_task
            # We still save the plan and advance.
        else:
            # Process tool calls
            for tool_call in ai_response.tool_calls:
                tool_name = tool_call.get("name")
                tool_args = tool_call.get("args", {})
                tool_call_id = tool_call.get("id")

                logger.info(f"LLM requested tool call: {tool_name} with args: {tool_args}")
                executed_tool_names.append(tool_name)
                selected_tool = next((t for t in tools if t.name == tool_name), None)

                if not selected_tool:
                    logger.error(f"LLM called tool '{tool_name}' which is not available.")
                    tool_results.append(
                        ToolMessage(content=f"Error: Tool '{tool_name}' not found.", tool_call_id=tool_call_id))
                    continue

                try:
                    stop_event = _AGENT_STOP_FLAGS.get(task_id)
                    if stop_event and stop_event.is_set():
                        logger.info(f"Stop requested before executing tool: {tool_name}")
                        current_task["status"] = "pending"  # Or a new "stopped" status
                        _save_plan_to_md(plan, output_dir)
                        return {"stop_requested": True, "research_plan": plan, "current_category_index": cat_idx,
                                "current_task_index_in_category": task_idx}

                    logger.info(f"Executing tool: {tool_name}")
                    tool_output = await selected_tool.ainvoke(tool_args)
                    logger.info(f"Tool '{tool_name}' executed successfully.")

                    if tool_name == "parallel_browser_search":
                        current_search_results.extend(tool_output)  # tool_output is List[Dict]
                    else:  # For other tools, we might need specific handling or just log
                        logger.info(f"Result from tool '{tool_name}': {str(tool_output)[:200]}...")
                        # Storing non-browser results might need a different structure or key in search_results
                        current_search_results.append(
                            {"tool_name": tool_name, "args": tool_args, "output": str(tool_output),
                             "status": "completed"})

                    tool_results.append(ToolMessage(content=json.dumps(tool_output), tool_call_id=tool_call_id))

                except Exception as e:
                    logger.error(f"Error executing tool '{tool_name}': {e}", exc_info=True)
                    tool_results.append(
                        ToolMessage(content=f"Error executing tool {tool_name}: {e}", tool_call_id=tool_call_id))
                    current_search_results.append(
                        {"tool_name": tool_name, "args": tool_args, "status": "failed", "error": str(e)})

            # After processing all tool calls for this task
            step_failed_tool_execution = any("Error:" in str(tr.content) for tr in tool_results)
            # Consider a task successful if a browser search was attempted and didn't immediately error out during call
            # The browser search itself returns status for each query.
            browser_tool_attempted_successfully = "parallel_browser_search" in executed_tool_names and not step_failed_tool_execution

            if step_failed_tool_execution:
                current_task["status"] = "failed"
                current_task[
                    "result_summary"] = f"Tool execution failed. Errors: {[tr.content for tr in tool_results if 'Error' in str(tr.content)]}"
            elif executed_tool_names:  # If any tool was called
                current_task["status"] = "completed"
                current_task["result_summary"] = f"Executed tool(s): {', '.join(executed_tool_names)}."
                # TODO: Could ask LLM to summarize the tool_results for this task if needed, rather than just listing tools.
            else:  # No tool calls but AI response had .tool_calls structure (empty)
                current_task["status"] = "failed"  # Or a more specific status
                current_task["result_summary"] = "LLM prepared for tool call but provided no tools."

        # Save progress
        _save_plan_to_md(plan, output_dir)
        _save_search_results_to_json(current_search_results, output_dir)

        # Determine next indices
        next_task_idx = task_idx + 1
        next_cat_idx = cat_idx
        if next_task_idx >= len(current_category["tasks"]):
            next_cat_idx += 1
            next_task_idx = 0

        updated_messages = state["messages"] + current_task_message_history + [ai_response] + tool_results

        return {
            "research_plan": plan,
            "search_results": current_search_results,
            "current_category_index": next_cat_idx,
            "current_task_index_in_category": next_task_idx,
            "messages": updated_messages,
        }

    except Exception as e:
        logger.error(f"Unhandled error during research execution for task '{current_task['task_description']}': {e}",
                     exc_info=True)
        current_task["status"] = "failed"
        _save_plan_to_md(plan, output_dir)
        # Determine next indices even on error to attempt to move on
        next_task_idx = task_idx + 1
        next_cat_idx = cat_idx
        if next_task_idx >= len(current_category["tasks"]):
            next_cat_idx += 1
            next_task_idx = 0
        return {
            "research_plan": plan,
            "current_category_index": next_cat_idx,
            "current_task_index_in_category": next_task_idx,
            "error_message": f"Core Execution Error on task '{current_task['task_description']}': {e}",
            "messages": state["messages"] + current_task_message_history  # Preserve messages up to error
        }


async def synthesis_node(state: DeepResearchState) -> Dict[str, Any]:
    """Synthesizes the final report from the collected search results."""
    logger.info("--- Entering Synthesis Node ---")
    if state.get("stop_requested"):
        logger.info("Stop requested, skipping synthesis.")
        return {"stop_requested": True}

    llm = state["llm"]
    topic = state["topic"]
    search_results = state.get("search_results", [])
    output_dir = state["output_dir"]
    plan = state["research_plan"]  # Include plan for context

    if not search_results:
        logger.warning("No search results found to synthesize report.")
        report = f"# Research Report: {topic}\n\nNo information was gathered during the research process."
        _save_report_to_md(report, str(output_dir))
        return {"final_report": report}

    logger.info(
        f"Synthesizing report from {len(search_results)} collected search result entries."
    )

    # Prepare context for the LLM
    # Format search results nicely, maybe group by query or original plan step
    formatted_results = ""
    references = {}
    ref_count = 1
    for i, result_entry in enumerate(search_results):
        query = result_entry.get("query", "Unknown Query")  # From parallel_browser_search
        tool_name = result_entry.get("tool_name")  # From other tools
        status = result_entry.get("status", "unknown")
        result_data = result_entry.get("result")  # From BrowserUseAgent's final_result
        tool_output_str = result_entry.get("output")  # From other tools

        if tool_name == "parallel_browser_search" and status == "completed" and result_data:
            # result_data is the summary from BrowserUseAgent
            formatted_results += f'### Finding from Web Search Query: "{query}"\n'
            formatted_results += f"- **Summary:**\n{result_data}\n"  # result_data is already a summary string here
            # If result_data contained title/URL, you'd format them here.
            # The current BrowserUseAgent returns a string summary directly as 'final_data' in run_single_browser_task
            formatted_results += "---\n"
        elif tool_name != "parallel_browser_search" and status == "completed" and tool_output_str:
            formatted_results += f'### Finding from Tool: "{tool_name}" (Args: {result_entry.get("args")})\n'
            formatted_results += f"- **Output:**\n{tool_output_str}\n"
            formatted_results += "---\n"
        elif status == "failed":
            error = result_entry.get("error")
            q_or_t = f"Query: \"{query}\"" if query != "Unknown Query" else f"Tool: \"{tool_name}\""
            formatted_results += f'### Failed {q_or_t}\n'
            formatted_results += f"- **Error:** {error}\n"
            formatted_results += "---\n"

    # Prepare the research plan context
    plan_summary = "\nResearch Plan Followed:\n"
    for cat_idx, category in enumerate(plan):
        plan_summary += f"\n#### Category {cat_idx + 1}: {category['category_name']}\n"
        for task_idx, task in enumerate(category['tasks']):
            marker = "[x]" if task["status"] == "completed" else "[ ]" if task["status"] == "pending" else "[-]"
            plan_summary += f"  - {marker} {task['task_description']}\n"

    synthesis_prompt = ChatPromptTemplate.from_messages(
        [
            (
                "system",
                """You are a professional researcher tasked with writing a comprehensive and well-structured report based on collected findings.
        The report should address the research topic thoroughly, synthesizing the information gathered from various sources.
        Structure the report logically:
        1.  Briefly introduce the topic and the report's scope (mentioning the research plan followed, including categories and tasks, is good).
        2.  Discuss the key findings, organizing them thematically, possibly aligning with the research categories. Analyze, compare, and contrast information.
        3.  Summarize the main points and offer concluding thoughts.

        Ensure the tone is objective and professional.
        If findings are contradictory or incomplete, acknowledge this.
        """,  # Removed citation part for simplicity for now, as browser agent returns summaries.
            ),
            (
                "human",
                f"""
            **Research Topic:** {topic}

            {plan_summary}

            **Collected Findings:**
            ```
            {formatted_results}
            ```

            Please generate the final research report in Markdown format based **only** on the information above.
            """,
            ),
        ]
    )

    try:
        response = await llm.ainvoke(
            synthesis_prompt.format_prompt(
                topic=topic,
                plan_summary=plan_summary,
                formatted_results=formatted_results,
            ).to_messages()
        )
        final_report_md = response.content

        # Append the reference list automatically to the end of the generated markdown
        if references:
            report_references_section = "\n\n## References\n\n"
            # Sort refs by ID for consistent output
            sorted_refs = sorted(references.values(), key=lambda x: x["id"])
            for ref in sorted_refs:
                report_references_section += (
                    f"[{ref['id']}] {ref['title']} - {ref['url']}\n"
                )
            final_report_md += report_references_section

        logger.info("Successfully synthesized the final report.")
        _save_report_to_md(final_report_md, str(output_dir))
        return {"final_report": final_report_md}

    except Exception as e:
        logger.error(f"Error during report synthesis: {e}", exc_info=True)
        return {"error_message": f"LLM Error during synthesis: {e}"}


# --- Langgraph Edges and Conditional Logic ---


def should_continue(state: DeepResearchState) -> str:
    logger.info("--- Evaluating Condition: Should Continue? ---")
    if state.get("stop_requested"):
        logger.info("Stop requested, routing to END.")
        return "end_run"
    if state.get("error_message") and "Core Execution Error" in state["error_message"]:  # Critical error in node
        logger.warning(f"Critical error detected: {state['error_message']}. Routing to END.")
        return "end_run"

    plan = state.get("research_plan")
    cat_idx = state.get("current_category_index", 0)
    task_idx = state.get("current_task_index_in_category", 0)  # This is the *next* task to check

    if not plan:
        logger.warning("No research plan found. Routing to END.")
        return "end_run"

    # Check if the current indices point to a valid pending task
    if cat_idx < len(plan):
        current_category = plan[cat_idx]
        if task_idx < len(current_category["tasks"]):
            # We are trying to execute the task at plan[cat_idx]["tasks"][task_idx]
            # The research_execution_node will handle if it's already completed.
            logger.info(
                f"Plan has potential pending tasks (next up: Category {cat_idx}, Task {task_idx}). Routing to Research Execution."
            )
            return "execute_research"
        else:  # task_idx is out of bounds for current category, means we need to check next category
            if cat_idx + 1 < len(plan):  # If there is a next category
                logger.info(
                    f"Finished tasks in category {cat_idx}. Moving to category {cat_idx + 1}. Routing to Research Execution."
                )
                # research_execution_node will update state to {current_category_index: cat_idx + 1, current_task_index_in_category: 0}
                # Or rather, the previous execution node already set these indices to the start of the next category.
                return "execute_research"

    # If we've gone through all categories and tasks (cat_idx >= len(plan))
    logger.info("All plan categories and tasks processed or current indices are out of bounds. Routing to Synthesis.")
    return "synthesize_report"


# --- DeepSearchAgent Class ---


class DeepResearchAgent:
    def __init__(
            self,
            llm: Any,
            browser_config: Dict[str, Any],
            mcp_server_config: Optional[Dict[str, Any]] = None,
    ):
        """
        Initializes the DeepSearchAgent.

        Args:
            llm: The Langchain compatible language model instance.
            browser_config: Configuration dictionary for the BrowserUseAgent tool.
                            Example: {"headless": True, "window_width": 1280, ...}
            mcp_server_config: Optional configuration for the MCP client.
        """
        self.llm = llm
        self.browser_config = browser_config
        self.mcp_server_config = mcp_server_config
        self.mcp_client = None
        self.stopped = False
        self.graph = self._compile_graph()
        self.current_task_id: Optional[str] = None
        self.stop_event: Optional[threading.Event] = None
        self.runner: Optional[asyncio.Task] = None  # To hold the asyncio task for run

    async def _setup_tools(
            self, task_id: str, stop_event: threading.Event, max_parallel_browsers: int = 1
    ) -> List[Tool]:
        """Sets up the basic tools (File I/O) and optional MCP tools."""
        tools = [
            WriteFileTool(),
            ReadFileTool(),
            ListDirectoryTool(),
        ]  # Basic file operations
        browser_use_tool = create_browser_search_tool(
            llm=self.llm,
            browser_config=self.browser_config,
            task_id=task_id,
            stop_event=stop_event,
            max_parallel_browsers=max_parallel_browsers,
        )
        tools += [browser_use_tool]
        # Add MCP tools if config is provided
        if self.mcp_server_config:
            try:
                logger.info("Setting up MCP client and tools...")
                if not self.mcp_client:
                    self.mcp_client = await setup_mcp_client_and_tools(
                        self.mcp_server_config
                    )
                if self.mcp_client and hasattr(self.mcp_client, 'get_tools'):
                    mcp_tools = self.mcp_client.get_tools()
                    logger.info(f"Loaded {len(mcp_tools)} MCP tools.")
                    tools.extend(mcp_tools)
                else:
                    logger.warning("MCP client setup failed or doesn't have get_tools method.")
            except Exception as e:
                logger.error(f"Failed to set up MCP tools: {e}", exc_info=True)
        elif self.mcp_server_config:
            logger.warning(
                "MCP server config provided, but setup function unavailable."
            )
        return list(tools)  # Convert to list to match return type

    async def close_mcp_client(self):
        if self.mcp_client:
            await self.mcp_client.__aexit__(None, None, None)
            self.mcp_client = None

    def _compile_graph(self) -> CompiledGraph:  # Fixed return type
        """Compiles the Langgraph state machine."""
        workflow = StateGraph(DeepResearchState)

        # Add nodes
        workflow.add_node("plan_research", planning_node)
        workflow.add_node("execute_research", research_execution_node)
        workflow.add_node("synthesize_report", synthesis_node)
        workflow.add_node(
            "end_run", lambda state: logger.info("--- Reached End Run Node ---") or {}
        )  # Simple end node

        # Define edges
        workflow.set_entry_point("plan_research")

        workflow.add_edge(
            "plan_research", "execute_research"
        )  # Always execute after planning

        # Conditional edge after execution
        workflow.add_conditional_edges(
            "execute_research",
            should_continue,
            {
                "execute_research": "execute_research",  # Loop back if more steps
                "synthesize_report": "synthesize_report",  # Move to synthesis if done
                "end_run": "end_run",  # End if stop requested or error
            },
        )

        workflow.add_edge("synthesize_report", "end_run")  # End after synthesis

        app = workflow.compile()
        return app

    async def run(
            self,
            topic: str,
            task_id: Optional[str] = None,
            save_dir: str = "./tmp/deep_research",
            max_parallel_browsers: int = 1,
    ) -> Dict[str, Any]:
        """
        Starts the deep research process (Async Generator Version).

        Args:
            topic: The research topic.
            task_id: Optional existing task ID to resume. If None, a new ID is generated.

        Yields:
             Intermediate state updates or messages during execution.
        """
        if self.runner and not self.runner.done():
            logger.warning(
                "Agent is already running. Please stop the current task first."
            )
            # Return an error status instead of yielding
            return {
                "status": "error",
                "message": "Agent already running.",
                "task_id": self.current_task_id,
            }

        self.current_task_id = task_id if task_id else str(uuid.uuid4())
        safe_root_dir = "./tmp/deep_research"
        normalized_save_dir = os.path.normpath(save_dir)
        if not normalized_save_dir.startswith(os.path.abspath(safe_root_dir)):
            logger.warning(f"Unsafe save_dir detected: {save_dir}. Using default directory.")
            normalized_save_dir = os.path.abspath(safe_root_dir)
        output_dir = os.path.join(normalized_save_dir, self.current_task_id)
        os.makedirs(output_dir, exist_ok=True)

        logger.info(
            f"[AsyncGen] Starting research task ID: {self.current_task_id} for topic: '{topic}'"
        )
        logger.info(f"[AsyncGen] Output directory: {output_dir}")

        self.stop_event = threading.Event()
        _AGENT_STOP_FLAGS[self.current_task_id] = self.stop_event
        agent_tools = await self._setup_tools(
            self.current_task_id, self.stop_event, max_parallel_browsers
        )
        initial_state: Dict[str, Any] = {  # Changed type annotation
            "task_id": self.current_task_id,
            "topic": topic,
            "research_plan": [],
            "search_results": [],
            "messages": [],
            "llm": self.llm,
            "tools": agent_tools,
<<<<<<< HEAD
            "output_dir": output_dir,  # Now str type matches state definition
=======
            "output_dir": Path(output_dir),
>>>>>>> 793399ec
            "browser_config": self.browser_config,
            "final_report": None,
            "current_category_index": 0,
            "current_task_index_in_category": 0,
            "stop_requested": False,
            "error_message": None,
        }

        if task_id:
            logger.info(f"Attempting to resume task {task_id}...")
            loaded_state = _load_previous_state(task_id, output_dir)
            # Manual update to avoid type issues
            for key, value in loaded_state.items():
                if key in initial_state:
                    initial_state[key] = value
            if loaded_state.get("research_plan"):
                logger.info(
                    f"Resuming with {len(loaded_state['research_plan'])} plan categories "
                    f"and {len(loaded_state.get('search_results', []))} existing results. "
                    f"Next task: Cat {initial_state['current_category_index']}, Task {initial_state['current_task_index_in_category']}"
                )
                initial_state["topic"] = (
                    topic  # Allow overriding topic even when resuming? Or use stored topic? Let's use new one.
                )
            else:
                logger.warning(
                    f"Resume requested for {task_id}, but no previous plan found. Starting fresh."
                )

        # --- Execute Graph using invoke ---
        final_state = None
        status = "unknown"
        message = None
        try:
            logger.info(f"Invoking graph execution for task {self.current_task_id}...")
            self.runner = asyncio.create_task(self.graph.ainvoke(initial_state))  # Use ainvoke for async
            final_state = await self.runner
            logger.info(f"Graph execution finished for task {self.current_task_id}.")

            # Determine status based on final state
            if self.stop_event and self.stop_event.is_set():
                status = "stopped"
                message = "Research process was stopped by request."
                logger.info(message)
            elif final_state and final_state.get("error_message"):
                status = "error"
                message = final_state["error_message"]
                logger.error(f"Graph execution completed with error: {message}")
            elif final_state and final_state.get("final_report"):
                status = "completed"
                message = "Research process completed successfully."
                logger.info(message)
            else:
                # If it ends without error/report (e.g., empty plan, stopped before synthesis)
                status = "finished_incomplete"
                message = "Research process finished, but may be incomplete (no final report generated)."
                logger.warning(message)

        except asyncio.CancelledError:
            status = "cancelled"
            message = f"Agent run task cancelled for {self.current_task_id}."
            logger.info(message)
            # final_state will remain None or the state before cancellation if checkpointing was used
        except Exception as e:
            status = "error"
            message = f"Unhandled error during graph execution for {self.current_task_id}: {e}"
            logger.error(message, exc_info=True)
            # final_state will remain None or the state before the error
        finally:
            logger.info(f"Cleaning up resources for task {self.current_task_id}")
            task_id_to_clean = self.current_task_id

            self.stop_event = None
            self.current_task_id = None
            self.runner = None  # Mark runner as finished
            if self.mcp_client:
                await self.mcp_client.__aexit__(None, None, None)

            # Return a result dictionary including the status and the final state if available
            return {
                "status": status,
                "message": message,
                "task_id": task_id_to_clean,  # Use the stored task_id
                "final_state": final_state
                if final_state
                else {},  # Return the final state dict
            }

    async def _stop_lingering_browsers(self, task_id):
        """Attempts to stop any BrowserUseAgent instances associated with the task_id."""
        keys_to_stop = [
            key for key in _BROWSER_AGENT_INSTANCES if key.startswith(f"{task_id}_")
        ]
        if not keys_to_stop:
            return

        logger.warning(
            f"Found {len(keys_to_stop)} potentially lingering browser agents for task {task_id}. Attempting stop..."
        )
        for key in keys_to_stop:
            agent_instance = _BROWSER_AGENT_INSTANCES.get(key)
            try:
                if agent_instance:
                    # Assuming BU agent has an async stop method
                    await agent_instance.stop()
                    logger.info(f"Called stop() on browser agent instance {key}")
            except Exception as e:
                logger.error(
                    f"Error calling stop() on browser agent instance {key}: {e}"
                )

    async def stop(self):
        """Signals the currently running agent task to stop."""
        if not self.current_task_id or not self.stop_event:
            logger.info("No agent task is currently running.")
            return

        logger.info(f"Stop requested for task ID: {self.current_task_id}")
        self.stop_event.set()  # Signal the stop event
        self.stopped = True
        await self._stop_lingering_browsers(self.current_task_id)

    def close(self):
        self.stopped = False<|MERGE_RESOLUTION|>--- conflicted
+++ resolved
@@ -5,7 +5,7 @@
 import threading
 import uuid
 from pathlib import Path
-from typing import Any, Dict, List, Optional, TypedDict, Union
+from typing import Any, Dict, List, Optional, TypedDict
 
 from browser_use.browser.browser import BrowserConfig
 from langchain_community.tools.file_management import (
@@ -27,7 +27,6 @@
 
 # Langgraph imports
 from langgraph.graph import StateGraph
-from langgraph.graph.graph import CompiledGraph
 from pydantic import BaseModel, Field
 
 from browser_use.browser.context import BrowserContextConfig
@@ -323,7 +322,7 @@
     search_results: List[Dict[str, Any]]
     llm: Any
     tools: List[Tool]
-    output_dir: str  # Changed from Path to str for consistency
+    output_dir: Path
     browser_config: Dict[str, Any]
     final_report: Optional[str]
     current_category_index: int
@@ -448,7 +447,7 @@
         logger.error(f"Failed to save search results to {search_file}: {e}")
 
 
-def _save_report_to_md(report: str, output_dir: str):  # Changed from Path to str
+def _save_report_to_md(report: str, output_dir: Path):
     """Saves the final report to a markdown file."""
     report_file = os.path.join(output_dir, REPORT_FILENAME)
     try:
@@ -473,16 +472,9 @@
     if existing_plan and (
             state.get("current_category_index", 0) > 0 or state.get("current_task_index_in_category", 0) > 0):
         logger.info("Resuming with existing plan.")
-<<<<<<< HEAD
-        # Maybe add logic here to let LLM review and potentially adjust the plan
-        # based on existing_results, but for now, we just use the loaded plan.
-        _save_plan_to_md(existing_plan, str(output_dir))  # Ensure it's saved initially
-        return {"research_plan": existing_plan}  # Return the loaded plan
-=======
         _save_plan_to_md(existing_plan, output_dir)  # Ensure it's saved initially
         # current_category_index and current_task_index_in_category should be set by _load_previous_state
         return {"research_plan": existing_plan}
->>>>>>> 793399ec
 
     logger.info(f"Generating new research plan for topic: {topic}")
 
@@ -596,13 +588,8 @@
             logger.error("LLM failed to generate a valid plan structure from JSON.")
             return {"error_message": "Failed to generate research plan structure."}
 
-<<<<<<< HEAD
-        logger.info(f"Generated research plan with {len(new_plan)} steps.")
-        _save_plan_to_md(new_plan, str(output_dir))
-=======
         logger.info(f"Generated research plan with {len(new_plan)} categories.")
         _save_plan_to_md(new_plan, output_dir)  # Save the hierarchical plan
->>>>>>> 793399ec
 
         return {
             "research_plan": new_plan,
@@ -837,7 +824,7 @@
     if not search_results:
         logger.warning("No search results found to synthesize report.")
         report = f"# Research Report: {topic}\n\nNo information was gathered during the research process."
-        _save_report_to_md(report, str(output_dir))
+        _save_report_to_md(report, output_dir)
         return {"final_report": report}
 
     logger.info(
@@ -937,7 +924,7 @@
             final_report_md += report_references_section
 
         logger.info("Successfully synthesized the final report.")
-        _save_report_to_md(final_report_md, str(output_dir))
+        _save_report_to_md(final_report_md, output_dir)
         return {"final_report": final_report_md}
 
     except Exception as e:
@@ -1043,26 +1030,24 @@
                     self.mcp_client = await setup_mcp_client_and_tools(
                         self.mcp_server_config
                     )
-                if self.mcp_client and hasattr(self.mcp_client, 'get_tools'):
-                    mcp_tools = self.mcp_client.get_tools()
-                    logger.info(f"Loaded {len(mcp_tools)} MCP tools.")
-                    tools.extend(mcp_tools)
-                else:
-                    logger.warning("MCP client setup failed or doesn't have get_tools method.")
+                mcp_tools = self.mcp_client.get_tools()
+                logger.info(f"Loaded {len(mcp_tools)} MCP tools.")
+                tools.extend(mcp_tools)
             except Exception as e:
                 logger.error(f"Failed to set up MCP tools: {e}", exc_info=True)
         elif self.mcp_server_config:
             logger.warning(
                 "MCP server config provided, but setup function unavailable."
             )
-        return list(tools)  # Convert to list to match return type
+        tools_map = {tool.name: tool for tool in tools}
+        return tools_map.values()
 
     async def close_mcp_client(self):
         if self.mcp_client:
             await self.mcp_client.__aexit__(None, None, None)
             self.mcp_client = None
 
-    def _compile_graph(self) -> CompiledGraph:  # Fixed return type
+    def _compile_graph(self) -> StateGraph:
         """Compiles the Langgraph state machine."""
         workflow = StateGraph(DeepResearchState)
 
@@ -1144,7 +1129,7 @@
         agent_tools = await self._setup_tools(
             self.current_task_id, self.stop_event, max_parallel_browsers
         )
-        initial_state: Dict[str, Any] = {  # Changed type annotation
+        initial_state: DeepResearchState = {
             "task_id": self.current_task_id,
             "topic": topic,
             "research_plan": [],
@@ -1152,11 +1137,7 @@
             "messages": [],
             "llm": self.llm,
             "tools": agent_tools,
-<<<<<<< HEAD
-            "output_dir": output_dir,  # Now str type matches state definition
-=======
             "output_dir": Path(output_dir),
->>>>>>> 793399ec
             "browser_config": self.browser_config,
             "final_report": None,
             "current_category_index": 0,
@@ -1168,10 +1149,7 @@
         if task_id:
             logger.info(f"Attempting to resume task {task_id}...")
             loaded_state = _load_previous_state(task_id, output_dir)
-            # Manual update to avoid type issues
-            for key, value in loaded_state.items():
-                if key in initial_state:
-                    initial_state[key] = value
+            initial_state.update(loaded_state)
             if loaded_state.get("research_plan"):
                 logger.info(
                     f"Resuming with {len(loaded_state['research_plan'])} plan categories "
@@ -1186,13 +1164,13 @@
                     f"Resume requested for {task_id}, but no previous plan found. Starting fresh."
                 )
 
-        # --- Execute Graph using invoke ---
+        # --- Execute Graph using ainvoke ---
         final_state = None
         status = "unknown"
         message = None
         try:
             logger.info(f"Invoking graph execution for task {self.current_task_id}...")
-            self.runner = asyncio.create_task(self.graph.ainvoke(initial_state))  # Use ainvoke for async
+            self.runner = asyncio.create_task(self.graph.ainvoke(initial_state))
             final_state = await self.runner
             logger.info(f"Graph execution finished for task {self.current_task_id}.")
 
