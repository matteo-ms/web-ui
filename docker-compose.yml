--- conflicted
+++ resolved
@@ -8,19 +8,12 @@
       args:
         TARGETPLATFORM: ${TARGETPLATFORM:-linux/amd64}
     ports:
-<<<<<<< HEAD
       - "7788:7788"  # Main Gradio UI port
       - "8000:8000"  # Alternative port
       - "6080:6080"  # noVNC web interface
       - "5901:5901"  # VNC port
       - "9222:9222"  # Chrome remote debugging port
       - "7789:7789"  # API server port
-=======
-      - "7788:7788"
-      - "6080:6080"
-      - "5901:5901"
-      - "9222:9222"
->>>>>>> 793399ec
     environment:
       # LLM API Keys & Endpoints
       - OPENAI_ENDPOINT=${OPENAI_ENDPOINT:-https://api.openai.com/v1}
@@ -50,12 +43,6 @@
 
       # Application Settings
       - ANONYMIZED_TELEMETRY=${ANONYMIZED_TELEMETRY:-false}
-<<<<<<< HEAD
-      - CHROME_PATH=/usr/bin/google-chrome
-      - CHROME_USER_DATA=/app/data/chrome_data
-      - CHROME_PERSISTENT_SESSION=true
-      - CHROME_CDP=${CHROME_CDP:-http://localhost:9222}
-=======
       - BROWSER_USE_LOGGING_LEVEL=${BROWSER_USE_LOGGING_LEVEL:-info}
 
       # Browser Settings
@@ -68,7 +55,6 @@
       - BROWSER_CDP=${BROWSER_CDP:-} # e.g., http://localhost:9222
 
       # Display Settings
->>>>>>> 793399ec
       - DISPLAY=:99
       # This ENV is used by the Dockerfile during build time if playwright respects it.
       # It's not strictly needed at runtime by docker-compose unless your app or scripts also read it.
@@ -76,17 +62,10 @@
       - RESOLUTION=${RESOLUTION:-1920x1080x24}
       - RESOLUTION_WIDTH=${RESOLUTION_WIDTH:-1920}
       - RESOLUTION_HEIGHT=${RESOLUTION_HEIGHT:-1080}
-<<<<<<< HEAD
-      - VNC_PASSWORD=${VNC_PASSWORD:-vncpassword}
-      - CHROME_DEBUGGING_PORT=9222
-      - CHROME_DEBUGGING_HOST=localhost
-      - DOCKER_CONTAINER=true
-=======
 
       # VNC Settings
-      - VNC_PASSWORD=${VNC_PASSWORD:-youvncpassword}
-
->>>>>>> 793399ec
+      - VNC_PASSWORD=${VNC_PASSWORD:-vncpassword}
+      - DOCKER_CONTAINER=true
     volumes:
       - /tmp/.X11-unix:/tmp/.X11-unix
       # - ./my_chrome_data:/app/data/chrome_data # Optional: persist browser data
@@ -97,11 +76,7 @@
     tmpfs:
       - /tmp
     healthcheck:
-<<<<<<< HEAD
       test: ["CMD", "nc", "-z", "localhost", "7788"]
-=======
-      test: ["CMD", "nc", "-z", "localhost", "5901"] # VNC port
->>>>>>> 793399ec
       interval: 10s
       timeout: 5s
       retries: 3