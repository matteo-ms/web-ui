# -*- coding: utf-8 -*-
# @Time    : 2025/1/1
# @Author  : wenshao
# @Email   : wenshaoguo1026@gmail.com
# @Project : browser-use-webui
# @FileName: webui.py
<<<<<<< HEAD
=======

import pdb

>>>>>>> e6da486a
from dotenv import load_dotenv
load_dotenv()
import argparse
<<<<<<< HEAD
import gradio as gr
import os
import asyncio
from playwright.async_api import async_playwright
=======
import os

import gradio as gr
import argparse


from gradio.themes import Base, Default, Soft, Monochrome, Glass, Origin, Citrus, Ocean
import asyncio
import os, glob
from browser_use.agent.service import Agent
>>>>>>> e6da486a
from browser_use.browser.browser import Browser, BrowserConfig
from browser_use.browser.context import (
    BrowserContextConfig,
    BrowserContextWindowSize,
)
<<<<<<< HEAD
from browser_use.agent.service import Agent
from src.browser.custom_browser import CustomBrowser
from src.controller.custom_controller import CustomController
=======
from playwright.async_api import async_playwright

>>>>>>> e6da486a
from src.agent.custom_agent import CustomAgent
from src.agent.custom_prompts import CustomSystemPrompt
from src.browser.custom_browser import CustomBrowser
from src.browser.custom_context import BrowserContextConfig
from src.controller.custom_controller import CustomController
from src.utils import utils
<<<<<<< HEAD
from src.utils.file_utils import get_latest_files
from src.utils.stream_utils import stream_browser_view, capture_screenshot

=======
from src.utils.utils import update_model_dropdown
>>>>>>> e6da486a

async def run_browser_agent(
        agent_type,
        llm_provider,
        llm_model_name,
        llm_temperature,
        llm_base_url,
        llm_api_key,
        use_own_browser,
        headless,
        disable_security,
        window_w,
        window_h,
        save_recording_path,
        task,
        add_infos,
        max_steps,
        use_vision,
<<<<<<< HEAD
        browser_context=None  # Added optional argument
):
    """
    Runs the browser agent based on user configurations.
    """
=======
        max_actions_per_step,
        tool_call_in_content
):
    # Ensure the recording directory exists
    os.makedirs(save_recording_path, exist_ok=True)

    # Get the list of existing videos before the agent runs
    existing_videos = set(
        glob.glob(os.path.join(save_recording_path, "*.[mM][pP]4"))
        + glob.glob(os.path.join(save_recording_path, "*.[wW][eE][bB][mM]"))
    )
>>>>>>> e6da486a

    llm = utils.get_llm_model(
        provider=llm_provider,
        model_name=llm_model_name,
        temperature=llm_temperature,
        base_url=llm_base_url,
        api_key=llm_api_key,
    )
    if agent_type == "org":
        return await run_org_agent(
            llm=llm,
            headless=headless,
            disable_security=disable_security,
            window_w=window_w,
            window_h=window_h,
            save_recording_path=save_recording_path,
            task=task,
            max_steps=max_steps,
            use_vision=use_vision,
<<<<<<< HEAD
            browser_context=browser_context  # pass context
=======
            max_actions_per_step=max_actions_per_step,
            tool_call_in_content=tool_call_in_content
>>>>>>> e6da486a
        )
    elif agent_type == "custom":
        return await run_custom_agent(
            llm=llm,
            use_own_browser=use_own_browser,
            headless=headless,
            disable_security=disable_security,
            window_w=window_w,
            window_h=window_h,
            save_recording_path=save_recording_path,
            task=task,
            add_infos=add_infos,
            max_steps=max_steps,
            use_vision=use_vision,
<<<<<<< HEAD
            browser_context=browser_context  # pass context
=======
            max_actions_per_step=max_actions_per_step,
            tool_call_in_content=tool_call_in_content
>>>>>>> e6da486a
        )
    else:
        raise ValueError(f"Invalid agent type: {agent_type}")

<<<<<<< HEAD
=======
    # Get the list of videos after the agent runs
    new_videos = set(
        glob.glob(os.path.join(save_recording_path, "*.[mM][pP]4"))
        + glob.glob(os.path.join(save_recording_path, "*.[wW][eE][bB][mM]"))
    )

    # Find the newly created video
    latest_video = None
    if new_videos - existing_videos:
        latest_video = list(new_videos - existing_videos)[0]  # Get the first new video

    return final_result, errors, model_actions, model_thoughts, latest_video
>>>>>>> e6da486a


async def run_org_agent(
        llm,
        headless,
        disable_security,
        window_w,
        window_h,
        save_recording_path,
        task,
        max_steps,
        use_vision,
<<<<<<< HEAD
        browser_context=None  # receive context
):
    browser = None
    if browser_context is None:
        browser = Browser(
            config=BrowserConfig(
                headless=False,  # Force non-headless for streaming
                disable_security=disable_security,
                extra_chromium_args=[f'--window-size={window_w},{window_h}'],
            )
        )
        async with await browser.new_context(
                config=BrowserContextConfig(
                    trace_path='./tmp/traces',
                    save_recording_path=save_recording_path if save_recording_path else None,
                    no_viewport=False,
                    browser_window_size=BrowserContextWindowSize(width=window_w, height=window_h),
                )
        ) as browser_context_in:
            agent = Agent(
                task=task,
                llm=llm,
                use_vision=use_vision,
                browser_context=browser_context_in,
=======
        max_actions_per_step,
        tool_call_in_content

):
    browser = Browser(
        config=BrowserConfig(
            headless=headless,
            disable_security=disable_security,
            extra_chromium_args=[f"--window-size={window_w},{window_h}"],
        )
    )
    async with await browser.new_context(
            config=BrowserContextConfig(
                trace_path="./tmp/traces",
                save_recording_path=save_recording_path if save_recording_path else None,
                no_viewport=False,
                browser_window_size=BrowserContextWindowSize(
                    width=window_w, height=window_h
                ),
>>>>>>> e6da486a
            )
            history = await agent.run(max_steps=max_steps)
            
            final_result = history.final_result()
            errors = history.errors()
            model_actions = history.model_actions()
            model_thoughts = history.model_thoughts()
        
        recorded_files = get_latest_files(save_recording_path)
        trace_file = get_latest_files(save_recording_path + "/../traces")
        
        await browser.close()
        return final_result, errors, model_actions, model_thoughts, recorded_files.get('.webm'), trace_file.get('.zip')
    else:
        # Reuse existing context
        agent = Agent(
            task=task,
            llm=llm,
            use_vision=use_vision,
<<<<<<< HEAD
            browser_context=browser_context
=======
            browser_context=browser_context,
            max_actions_per_step=max_actions_per_step,
            tool_call_in_content=tool_call_in_content
>>>>>>> e6da486a
        )
        history = await agent.run(max_steps=max_steps)
        final_result = history.final_result()
        errors = history.errors()
        model_actions = history.model_actions()
        model_thoughts = history.model_thoughts()
        recorded_files = get_latest_files(save_recording_path)
        trace_file = get_latest_files(save_recording_path + "/../traces")
        return final_result, errors, model_actions, model_thoughts, recorded_files.get('.webm'), trace_file.get('.zip')



async def run_custom_agent(
        llm,
        use_own_browser,
        headless,
        disable_security,
        window_w,
        window_h,
        save_recording_path,
        task,
        add_infos,
        max_steps,
        use_vision,
<<<<<<< HEAD
        browser_context=None  # receive context
=======
        max_actions_per_step,
        tool_call_in_content
>>>>>>> e6da486a
):
    controller = CustomController()
    playwright = None
    browser = None
    try:
        if use_own_browser:
            playwright = await async_playwright().start()
            chrome_exe = os.getenv("CHROME_PATH", "")
            chrome_use_data = os.getenv("CHROME_USER_DATA", "")

            if chrome_exe == "":
                chrome_exe = None
            elif not os.path.exists(chrome_exe):
                raise ValueError(f"Chrome executable not found at {chrome_exe}")
            
            if chrome_use_data == "":
                chrome_use_data = None

            browser_context_ = await playwright.chromium.launch_persistent_context(
                user_data_dir=chrome_use_data,
                executable_path=chrome_exe,
                no_viewport=False,
                headless=headless,  # 保持浏览器窗口可见
                user_agent=(
                    "Mozilla/5.0 (Windows NT 10.0; Win64; x64) AppleWebKit/537.36 "
                    "(KHTML, like Gecko) Chrome/85.0.4183.102 Safari/537.36"
                ),
                java_script_enabled=True,
                bypass_csp=disable_security,
                ignore_https_errors=disable_security,
                record_video_dir=save_recording_path if save_recording_path else None,
                record_video_size={"width": window_w, "height": window_h},
            )
        else:
            browser_context_ = None

<<<<<<< HEAD
        if browser_context is not None:
            # Reuse context
=======
        browser = CustomBrowser(
            config=BrowserConfig(
                headless=headless,
                disable_security=disable_security,
                extra_chromium_args=[f"--window-size={window_w},{window_h}"],
            )
        )
        async with await browser.new_context(
                config=BrowserContextConfig(
                    trace_path="./tmp/result_processing",
                    save_recording_path=save_recording_path
                    if save_recording_path
                    else None,
                    no_viewport=False,
                    browser_window_size=BrowserContextWindowSize(
                        width=window_w, height=window_h
                    ),
                ),
                context=browser_context_,
        ) as browser_context:
>>>>>>> e6da486a
            agent = CustomAgent(
                task=task,
                add_infos=add_infos,
                use_vision=use_vision,
                llm=llm,
                browser_context=browser_context,
                controller=controller,
                system_prompt_class=CustomSystemPrompt,
                max_actions_per_step=max_actions_per_step,
                tool_call_in_content=tool_call_in_content
            )
            history = await agent.run(max_steps=max_steps)
            final_result = history.final_result()
            errors = history.errors()
            model_actions = history.model_actions()
            model_thoughts = history.model_thoughts()
            recorded_files = get_latest_files(save_recording_path)
            trace_file = get_latest_files(save_recording_path + "/../traces")
            return final_result, errors, model_actions, model_thoughts, recorded_files.get('.webm'), trace_file.get('.zip')
        else:
            browser = CustomBrowser(
                config=BrowserConfig(
                    headless=headless,
                    disable_security=disable_security,
                    extra_chromium_args=[f'--window-size={window_w},{window_h}'],
                )
            )
            async with await browser.new_context(
                    config=BrowserContextConfig(
                        trace_path='./tmp/result_processing',
                        save_recording_path=save_recording_path if save_recording_path else None,
                        no_viewport=False,
                        browser_window_size=BrowserContextWindowSize(width=window_w, height=window_h),
                    ),
                    context=browser_context_
            ) as browser_context_in:
                agent = CustomAgent(
                    task=task,
                    add_infos=add_infos,
                    use_vision=use_vision,
                    llm=llm,
                    browser_context=browser_context_in,
                    controller=controller,
                    system_prompt_class=CustomSystemPrompt
                )
                history = await agent.run(max_steps=max_steps)

                final_result = history.final_result()
                errors = history.errors()
                model_actions = history.model_actions()
                model_thoughts = history.model_thoughts()
                
                recorded_files = get_latest_files(save_recording_path)

    except Exception as e:
        import traceback

        traceback.print_exc()
        final_result = ""
        errors = str(e) + "\n" + traceback.format_exc()
        model_actions = ""
        model_thoughts = ""
        recorded_files = {}
    finally:
        # 显式关闭持久化上下文
        if browser_context_:
            await browser_context_.close()

        # 关闭 Playwright 对象
        if playwright:
            await playwright.stop()
        if browser:
            await browser.close()
    return final_result, errors, model_actions, model_thoughts, recorded_files.get('.webm'), recorded_files.get('.zip')

async def run_with_stream(
    agent_type,
    llm_provider,
    llm_model_name,
    llm_temperature,
    llm_base_url,
    llm_api_key,
    use_own_browser,
    headless,
    disable_security,
    window_w,
    window_h,
    save_recording_path,
    task,
    add_infos,
    max_steps,
    use_vision,
):
    """Wrapper to run the agent and handle streaming."""
    browser = None
    try:
        # Initialize the browser
        browser = CustomBrowser(
            config=BrowserConfig(
                headless=False,
                disable_security=disable_security,
                extra_chromium_args=[f"--window-size={window_w},{window_h}"],
            )
        )

        # Create a new browser context
        async with await browser.new_context(
            config=BrowserContextConfig(
                trace_path="./tmp/traces",
                save_recording_path=save_recording_path,
                no_viewport=False,
                browser_window_size=BrowserContextWindowSize(
                    width=window_w, height=window_h
                ),
            )
        ) as browser_context:
            # Run the browser agent in the background
            agent_task = asyncio.create_task(
                run_browser_agent(
                    agent_type,
                    llm_provider,
                    llm_model_name,
                    llm_temperature,
                    llm_base_url,
                    llm_api_key,
                    use_own_browser,
                    headless,
                    disable_security,
                    window_w,
                    window_h,
                    save_recording_path,
                    task,
                    add_infos,
                    max_steps,
                    use_vision,
                    browser_context=browser_context  # Explicit keyword argument
                )
            )

<<<<<<< HEAD
            # Initialize values for streaming
            html_content = "<div>Starting browser...</div>"
            final_result = errors = model_actions = model_thoughts = ""
            recording = trace = None

            # Periodically update the stream while the agent task is running
            while not agent_task.done():
                try:
                    html_content = await capture_screenshot(browser_context)
                except Exception as e:
                    html_content = f"<div class='error'>Screenshot error: {str(e)}</div>"
                
                yield [
                    html_content,
                    final_result,
                    errors,
                    model_actions,
                    model_thoughts,
                    recording,
                    trace,
                ]
                await asyncio.sleep(0.01)

            # Once the agent task completes, get the results
            try:
                result = await agent_task
                if isinstance(result, tuple) and len(result) == 6:
                    (
                        final_result,
                        errors,
                        model_actions,
                        model_thoughts,
                        recording,
                        trace,
                    ) = result
                else:
                    errors = "Unexpected result format from agent"
            except Exception as e:
                errors = f"Agent error: {str(e)}"

            yield [
                html_content,
                final_result,
                errors,
                model_actions,
                model_thoughts,
                recording,
                trace,
            ]

    except Exception as e:
        import traceback

        yield [
            f"<div class='error'>Browser error: {str(e)}</div>",
            "",
            f"Error: {str(e)}\n{traceback.format_exc()}",
            "",
            "",
            None,
            None,
        ]
    finally:
        if browser:
            await browser.close()

from gradio.themes import Citrus, Default, Glass, Monochrome, Ocean, Origin, Soft

=======
>>>>>>> e6da486a
# Define the theme map globally
theme_map = {
    "Default": Default(),
    "Soft": Soft(),
    "Monochrome": Monochrome(),
    "Glass": Glass(),
    "Origin": Origin(),
    "Citrus": Citrus(),
    "Ocean": Ocean(),
<<<<<<< HEAD
}

# Create the Gradio UI
=======
    "Base": Base()
}


>>>>>>> e6da486a
def create_ui(theme_name="Ocean"):
    css = """
    .gradio-container {
        max-width: 1200px !important;
        margin: auto !important;
        padding-top: 20px !important;
    }
    .header-text {
        text-align: center;
        margin-bottom: 30px;
    }
    .theme-section {
        margin-bottom: 20px;
        padding: 15px;
        border-radius: 10px;
    }
    """

<<<<<<< HEAD
    with gr.Blocks(title="Browser Use WebUI", theme=theme_map[theme_name], css=css) as demo:
        # Header
=======
    js = """
    function refresh() {
        const url = new URL(window.location);
        if (url.searchParams.get('__theme') !== 'dark') {
            url.searchParams.set('__theme', 'dark');
            window.location.href = url.href;
        }
    }
    """

    with gr.Blocks(
            title="Browser Use WebUI", theme=theme_map[theme_name], css=css, js=js
    ) as demo:
>>>>>>> e6da486a
        with gr.Row():
            gr.Markdown(
                """
                # 🌐 Browser Use WebUI
                ### Control your browser with AI assistance
                """,
                elem_classes=["header-text"],
            )

<<<<<<< HEAD
        # Tabs
        with gr.Tabs():
            # Agent Settings
            with gr.Tab("⚙️ Agent Settings"):
                agent_type = gr.Radio(
                    ["org", "custom"],
                    label="Agent Type",
                    value="custom",
                )
                max_steps = gr.Slider(1, 200, value=100, step=1, label="Max Run Steps")
                max_actions_per_step = gr.Slider(
                    1, 20, value=10, step=1, label="Max Actions per Step"
                )
                use_vision = gr.Checkbox(value=True, label="Use Vision")
                tool_call_in_content = gr.Checkbox(
                    value=True, label="Enable Tool Calls in Content"
                )

            # LLM Configuration
            with gr.Tab("🔧 LLM Configuration"):
                llm_provider = gr.Dropdown(
                    ["anthropic", "openai", "gemini", "azure_openai", "deepseek"],
                    label="LLM Provider",
                    value="gemini",
                )
                llm_model_name = gr.Textbox(label="Model Name", value="gemini-2.0-flash-exp")
                llm_temperature = gr.Slider(0.0, 2.0, value=1.0, step=0.1, label="Temperature")
                llm_base_url = gr.Textbox(label="Base URL")
                llm_api_key = gr.Textbox(label="API Key", type="password")

            # Browser Settings
            with gr.Tab("🌐 Browser Settings"):
                use_own_browser = gr.Checkbox(value=False, label="Use Own Browser")
                headless = gr.Checkbox(value=False, label="Headless Mode")
                disable_security = gr.Checkbox(value=True, label="Disable Security")
                window_w = gr.Number(value=1280, label="Window Width")
                window_h = gr.Number(value=1100, label="Window Height")
                save_recording_path = gr.Textbox(
                    value="./tmp/record_videos",
                    label="Recording Path",
                    placeholder="e.g. ./tmp/record_videos",
                )

            # Run Agent
            with gr.Tab("🤖 Run Agent"):
=======
        with gr.Tabs() as tabs:
            with gr.TabItem("⚙️ Agent Settings", id=1):
                with gr.Group():
                    agent_type = gr.Radio(
                        ["org", "custom"],
                        label="Agent Type",
                        value="custom",
                        info="Select the type of agent to use",
                    )
                    max_steps = gr.Slider(
                        minimum=1,
                        maximum=200,
                        value=100,
                        step=1,
                        label="Max Run Steps",
                        info="Maximum number of steps the agent will take",
                    )
                    max_actions_per_step = gr.Slider(
                        minimum=1,
                        maximum=20,
                        value=10,
                        step=1,
                        label="Max Actions per Step",
                        info="Maximum number of actions the agent will take per step",
                    )
                    use_vision = gr.Checkbox(
                        label="Use Vision",
                        value=True,
                        info="Enable visual processing capabilities",
                    )
                    tool_call_in_content = gr.Checkbox(
                        label="Use Tool Calls in Content",
                        value=True,
                        info="Enable Tool Calls in content",
                    )

            with gr.TabItem("🔧 LLM Configuration", id=2):
                with gr.Group():
                    llm_provider = gr.Dropdown(
                        ["anthropic", "openai", "deepseek", "gemini", "ollama", "azure_openai"],
                        label="LLM Provider",
                        value="",
                        info="Select your preferred language model provider"
                    )
                    llm_model_name = gr.Dropdown(
                        label="Model Name",
                        value="",
                        interactive=True,
                        allow_custom_value=True,  # Allow users to input custom model names
                        info="Select a model from the dropdown or type a custom model name"
                    )
                    llm_temperature = gr.Slider(
                        minimum=0.0,
                        maximum=2.0,
                        value=1.0,
                        step=0.1,
                        label="Temperature",
                        info="Controls randomness in model outputs"
                    )
                    with gr.Row():
                        llm_base_url = gr.Textbox(
                            label="Base URL",
                            value=os.getenv(f"{llm_provider.value.upper()}_BASE_URL ", ""),  # Default to .env value
                            info="API endpoint URL (if required)"
                        )
                        llm_api_key = gr.Textbox(
                            label="API Key",
                            type="password",
                            value=os.getenv(f"{llm_provider.value.upper()}_API_KEY", ""),  # Default to .env value
                            info="Your API key (leave blank to use .env)"
                        )
                    
            with gr.TabItem("🌐 Browser Settings", id=3):
                with gr.Group():
                    with gr.Row():
                        use_own_browser = gr.Checkbox(
                            label="Use Own Browser",
                            value=False,
                            info="Use your existing browser instance",
                        )
                        headless = gr.Checkbox(
                            label="Headless Mode",
                            value=False,
                            info="Run browser without GUI",
                        )
                        disable_security = gr.Checkbox(
                            label="Disable Security",
                            value=True,
                            info="Disable browser security features",
                        )

                    with gr.Row():
                        window_w = gr.Number(
                            label="Window Width",
                            value=1280,
                            info="Browser window width",
                        )
                        window_h = gr.Number(
                            label="Window Height",
                            value=1100,
                            info="Browser window height",
                        )

                    save_recording_path = gr.Textbox(
                        label="Recording Path",
                        placeholder="e.g. ./tmp/record_videos",
                        value="./tmp/record_videos",
                        info="Path to save browser recordings",
                    )

            with gr.TabItem("🤖 Run Agent", id=4):
>>>>>>> e6da486a
                task = gr.Textbox(
                    lines=4,
                    value="go to google.com and type 'OpenAI' click search and give me the first url",
<<<<<<< HEAD
                    label="Task Description",
                )
                add_infos = gr.Textbox(lines=3, label="Additional Information")

            # Results
            with gr.Tab("📊 Results"):
                browser_view = gr.HTML(
                    value="<div>Waiting for browser session...</div>",
                    label="Live Browser View",
=======
                    info="Describe what you want the agent to do",
                )
                add_infos = gr.Textbox(
                    label="Additional Information",
                    lines=3,
                    placeholder="Add any helpful context or instructions...",
                    info="Optional hints to help the LLM complete the task",
>>>>>>> e6da486a
                )
                final_result_output = gr.Textbox(label="Final Result", lines=3)
                errors_output = gr.Textbox(label="Errors", lines=3)
                model_actions_output = gr.Textbox(label="Model Actions", lines=3)
                model_thoughts_output = gr.Textbox(label="Model Thoughts", lines=3)
                recording_file = gr.Video(label="Latest Recording")
                trace_file = gr.File(label="Trace File")
        with gr.Row():
            run_button = gr.Button("▶️ Run Agent", variant="primary")

<<<<<<< HEAD
        # Button logic
        run_button.click(
            fn=run_with_stream,
            inputs=[
                agent_type,
                llm_provider,
                llm_model_name,
                llm_temperature,
                llm_base_url,
                llm_api_key,
                use_own_browser,
                headless,
                disable_security,
                window_w,
                window_h,
                save_recording_path,
                task,
                add_infos,
                max_steps,
                use_vision,
            ],
            outputs=[
                browser_view,
                final_result_output,
                errors_output,
                model_actions_output,
                model_thoughts_output,
                recording_file,
                trace_file,
            ],
            queue=True,
=======
                with gr.Row():
                    run_button = gr.Button("▶️ Run Agent", variant="primary", scale=2)
                    stop_button = gr.Button("⏹️ Stop", variant="stop", scale=1)

            with gr.TabItem("📊 Results", id=5):
                recording_display = gr.Video(label="Latest Recording")

                with gr.Group():
                    gr.Markdown("### Results")
                    with gr.Row():
                        with gr.Column():
                            final_result_output = gr.Textbox(
                                label="Final Result", lines=3, show_label=True
                            )
                        with gr.Column():
                            errors_output = gr.Textbox(
                                label="Errors", lines=3, show_label=True
                            )
                    with gr.Row():
                        with gr.Column():
                            model_actions_output = gr.Textbox(
                                label="Model Actions", lines=3, show_label=True
                            )
                        with gr.Column():
                            model_thoughts_output = gr.Textbox(
                                label="Model Thoughts", lines=3, show_label=True
                            )
            
            with gr.TabItem("🎥 Recordings", id=6):
                def list_recordings(save_recording_path):
                    if not os.path.exists(save_recording_path):
                        return []
                    
                    # Get all video files
                    recordings = glob.glob(os.path.join(save_recording_path, "*.[mM][pP]4")) + glob.glob(os.path.join(save_recording_path, "*.[wW][eE][bB][mM]"))
                    
                    # Sort recordings by creation time (oldest first)
                    recordings.sort(key=os.path.getctime)
                    
                    # Add numbering to the recordings
                    numbered_recordings = []
                    for idx, recording in enumerate(recordings, start=1):
                        filename = os.path.basename(recording)
                        numbered_recordings.append((recording, f"{idx}. {filename}"))
                    
                    return numbered_recordings

                recordings_gallery = gr.Gallery(
                    label="Recordings",
                    value=list_recordings("./tmp/record_videos"),
                    columns=3,
                    height="auto",
                    object_fit="contain"
                )

                refresh_button = gr.Button("🔄 Refresh Recordings", variant="secondary")
                refresh_button.click(
                    fn=list_recordings,
                    inputs=save_recording_path,
                    outputs=recordings_gallery
                )

        # Attach the callback to the LLM provider dropdown
        llm_provider.change(
            lambda provider, api_key, base_url: update_model_dropdown(provider, api_key, base_url),
            inputs=[llm_provider, llm_api_key, llm_base_url],
            outputs=llm_model_name
        )  

        # Run button click handler
        run_button.click(
            fn=run_browser_agent,
            inputs=[agent_type, llm_provider, llm_model_name, llm_temperature, llm_base_url, llm_api_key, use_own_browser, headless, disable_security, window_w, window_h, save_recording_path, task, add_infos, max_steps, use_vision, max_actions_per_step, tool_call_in_content],
            outputs=[final_result_output, errors_output, model_actions_output, model_thoughts_output, recording_display,],
>>>>>>> e6da486a
        )

    return demo


if __name__ == "__main__":
    import argparse

    parser = argparse.ArgumentParser(description="Gradio UI for Browser Agent")
    parser.add_argument("--ip", type=str, default="0.0.0.0", help="IP address to bind to")
    parser.add_argument("--port", type=int, default=7860, help="Port to listen on")
    parser.add_argument("--theme", type=str, default="Ocean", choices=theme_map.keys())
    args = parser.parse_args()

    ui = create_ui(theme_name=args.theme)
    ui.launch(server_name=args.ip, server_port=args.port, share=True)<|MERGE_RESOLUTION|>--- conflicted
+++ resolved
@@ -4,58 +4,34 @@
 # @Email   : wenshaoguo1026@gmail.com
 # @Project : browser-use-webui
 # @FileName: webui.py
-<<<<<<< HEAD
-=======
 
 import pdb
 
->>>>>>> e6da486a
 from dotenv import load_dotenv
 load_dotenv()
 import argparse
-<<<<<<< HEAD
 import gradio as gr
 import os
 import asyncio
 from playwright.async_api import async_playwright
-=======
-import os
-
-import gradio as gr
-import argparse
-
-
-from gradio.themes import Base, Default, Soft, Monochrome, Glass, Origin, Citrus, Ocean
-import asyncio
-import os, glob
-from browser_use.agent.service import Agent
->>>>>>> e6da486a
 from browser_use.browser.browser import Browser, BrowserConfig
 from browser_use.browser.context import (
     BrowserContextConfig,
     BrowserContextWindowSize,
 )
-<<<<<<< HEAD
 from browser_use.agent.service import Agent
 from src.browser.custom_browser import CustomBrowser
 from src.controller.custom_controller import CustomController
-=======
-from playwright.async_api import async_playwright
-
->>>>>>> e6da486a
 from src.agent.custom_agent import CustomAgent
 from src.agent.custom_prompts import CustomSystemPrompt
 from src.browser.custom_browser import CustomBrowser
 from src.browser.custom_context import BrowserContextConfig
 from src.controller.custom_controller import CustomController
 from src.utils import utils
-<<<<<<< HEAD
+from src.utils.utils import update_model_dropdown
 from src.utils.file_utils import get_latest_files
 from src.utils.stream_utils import stream_browser_view, capture_screenshot
 
-=======
-from src.utils.utils import update_model_dropdown
->>>>>>> e6da486a
 
 async def run_browser_agent(
         agent_type,
@@ -74,26 +50,18 @@
         add_infos,
         max_steps,
         use_vision,
-<<<<<<< HEAD
+        max_actions_per_step,
+        tool_call_in_content,
         browser_context=None  # Added optional argument
-):
-    """
-    Runs the browser agent based on user configurations.
-    """
-=======
-        max_actions_per_step,
-        tool_call_in_content
 ):
     # Ensure the recording directory exists
     os.makedirs(save_recording_path, exist_ok=True)
 
     # Get the list of existing videos before the agent runs
-    existing_videos = set(
-        glob.glob(os.path.join(save_recording_path, "*.[mM][pP]4"))
-        + glob.glob(os.path.join(save_recording_path, "*.[wW][eE][bB][mM]"))
-    )
->>>>>>> e6da486a
-
+    existing_videos = set(glob.glob(os.path.join(save_recording_path, '*.[mM][pP]4')) + 
+                          glob.glob(os.path.join(save_recording_path, '*.[wW][eE][bB][mM]')))
+
+    # Run the agent
     llm = utils.get_llm_model(
         provider=llm_provider,
         model_name=llm_model_name,
@@ -112,12 +80,9 @@
             task=task,
             max_steps=max_steps,
             use_vision=use_vision,
-<<<<<<< HEAD
-            browser_context=browser_context  # pass context
-=======
             max_actions_per_step=max_actions_per_step,
-            tool_call_in_content=tool_call_in_content
->>>>>>> e6da486a
+            tool_call_in_content=tool_call_in_content,
+            browser_context=browser_context,  # pass context,
         )
     elif agent_type == "custom":
         return await run_custom_agent(
@@ -132,31 +97,13 @@
             add_infos=add_infos,
             max_steps=max_steps,
             use_vision=use_vision,
-<<<<<<< HEAD
-            browser_context=browser_context  # pass context
-=======
             max_actions_per_step=max_actions_per_step,
-            tool_call_in_content=tool_call_in_content
->>>>>>> e6da486a
+            tool_call_in_content=tool_call_in_content,
+            browser_context=browser_context,  # pass context,
         )
     else:
         raise ValueError(f"Invalid agent type: {agent_type}")
 
-<<<<<<< HEAD
-=======
-    # Get the list of videos after the agent runs
-    new_videos = set(
-        glob.glob(os.path.join(save_recording_path, "*.[mM][pP]4"))
-        + glob.glob(os.path.join(save_recording_path, "*.[wW][eE][bB][mM]"))
-    )
-
-    # Find the newly created video
-    latest_video = None
-    if new_videos - existing_videos:
-        latest_video = list(new_videos - existing_videos)[0]  # Get the first new video
-
-    return final_result, errors, model_actions, model_thoughts, latest_video
->>>>>>> e6da486a
 
 
 async def run_org_agent(
@@ -169,8 +116,9 @@
         task,
         max_steps,
         use_vision,
-<<<<<<< HEAD
-        browser_context=None  # receive context
+        max_actions_per_step,
+        tool_call_in_content,
+        browser_context=None,  # receive context
 ):
     browser = None
     if browser_context is None:
@@ -194,27 +142,6 @@
                 llm=llm,
                 use_vision=use_vision,
                 browser_context=browser_context_in,
-=======
-        max_actions_per_step,
-        tool_call_in_content
-
-):
-    browser = Browser(
-        config=BrowserConfig(
-            headless=headless,
-            disable_security=disable_security,
-            extra_chromium_args=[f"--window-size={window_w},{window_h}"],
-        )
-    )
-    async with await browser.new_context(
-            config=BrowserContextConfig(
-                trace_path="./tmp/traces",
-                save_recording_path=save_recording_path if save_recording_path else None,
-                no_viewport=False,
-                browser_window_size=BrowserContextWindowSize(
-                    width=window_w, height=window_h
-                ),
->>>>>>> e6da486a
             )
             history = await agent.run(max_steps=max_steps)
             
@@ -234,13 +161,9 @@
             task=task,
             llm=llm,
             use_vision=use_vision,
-<<<<<<< HEAD
-            browser_context=browser_context
-=======
+            max_actions_per_step=max_actions_per_step,
+            tool_call_in_content=tool_call_in_content,
             browser_context=browser_context,
-            max_actions_per_step=max_actions_per_step,
-            tool_call_in_content=tool_call_in_content
->>>>>>> e6da486a
         )
         history = await agent.run(max_steps=max_steps)
         final_result = history.final_result()
@@ -250,8 +173,6 @@
         recorded_files = get_latest_files(save_recording_path)
         trace_file = get_latest_files(save_recording_path + "/../traces")
         return final_result, errors, model_actions, model_thoughts, recorded_files.get('.webm'), trace_file.get('.zip')
-
-
 
 async def run_custom_agent(
         llm,
@@ -265,12 +186,9 @@
         add_infos,
         max_steps,
         use_vision,
-<<<<<<< HEAD
-        browser_context=None  # receive context
-=======
         max_actions_per_step,
-        tool_call_in_content
->>>>>>> e6da486a
+        tool_call_in_content,
+        browser_context=None,  # receive context
 ):
     controller = CustomController()
     playwright = None
@@ -307,31 +225,8 @@
         else:
             browser_context_ = None
 
-<<<<<<< HEAD
         if browser_context is not None:
             # Reuse context
-=======
-        browser = CustomBrowser(
-            config=BrowserConfig(
-                headless=headless,
-                disable_security=disable_security,
-                extra_chromium_args=[f"--window-size={window_w},{window_h}"],
-            )
-        )
-        async with await browser.new_context(
-                config=BrowserContextConfig(
-                    trace_path="./tmp/result_processing",
-                    save_recording_path=save_recording_path
-                    if save_recording_path
-                    else None,
-                    no_viewport=False,
-                    browser_window_size=BrowserContextWindowSize(
-                        width=window_w, height=window_h
-                    ),
-                ),
-                context=browser_context_,
-        ) as browser_context:
->>>>>>> e6da486a
             agent = CustomAgent(
                 task=task,
                 add_infos=add_infos,
@@ -339,9 +234,7 @@
                 llm=llm,
                 browser_context=browser_context,
                 controller=controller,
-                system_prompt_class=CustomSystemPrompt,
-                max_actions_per_step=max_actions_per_step,
-                tool_call_in_content=tool_call_in_content
+                system_prompt_class=CustomSystemPrompt
             )
             history = await agent.run(max_steps=max_steps)
             final_result = history.final_result()
@@ -471,7 +364,6 @@
                 )
             )
 
-<<<<<<< HEAD
             # Initialize values for streaming
             html_content = "<div>Starting browser...</div>"
             final_result = errors = model_actions = model_thoughts = ""
@@ -540,8 +432,6 @@
 
 from gradio.themes import Citrus, Default, Glass, Monochrome, Ocean, Origin, Soft
 
-=======
->>>>>>> e6da486a
 # Define the theme map globally
 theme_map = {
     "Default": Default(),
@@ -551,16 +441,10 @@
     "Origin": Origin(),
     "Citrus": Citrus(),
     "Ocean": Ocean(),
-<<<<<<< HEAD
-}
-
-# Create the Gradio UI
-=======
     "Base": Base()
 }
 
-
->>>>>>> e6da486a
+# Create the Gradio UI
 def create_ui(theme_name="Ocean"):
     css = """
     .gradio-container {
@@ -579,24 +463,8 @@
     }
     """
 
-<<<<<<< HEAD
     with gr.Blocks(title="Browser Use WebUI", theme=theme_map[theme_name], css=css) as demo:
         # Header
-=======
-    js = """
-    function refresh() {
-        const url = new URL(window.location);
-        if (url.searchParams.get('__theme') !== 'dark') {
-            url.searchParams.set('__theme', 'dark');
-            window.location.href = url.href;
-        }
-    }
-    """
-
-    with gr.Blocks(
-            title="Browser Use WebUI", theme=theme_map[theme_name], css=css, js=js
-    ) as demo:
->>>>>>> e6da486a
         with gr.Row():
             gr.Markdown(
                 """
@@ -604,55 +472,9 @@
                 ### Control your browser with AI assistance
                 """,
                 elem_classes=["header-text"],
-            )
-
-<<<<<<< HEAD
-        # Tabs
-        with gr.Tabs():
-            # Agent Settings
-            with gr.Tab("⚙️ Agent Settings"):
-                agent_type = gr.Radio(
-                    ["org", "custom"],
-                    label="Agent Type",
-                    value="custom",
-                )
-                max_steps = gr.Slider(1, 200, value=100, step=1, label="Max Run Steps")
-                max_actions_per_step = gr.Slider(
-                    1, 20, value=10, step=1, label="Max Actions per Step"
-                )
-                use_vision = gr.Checkbox(value=True, label="Use Vision")
-                tool_call_in_content = gr.Checkbox(
-                    value=True, label="Enable Tool Calls in Content"
-                )
-
-            # LLM Configuration
-            with gr.Tab("🔧 LLM Configuration"):
-                llm_provider = gr.Dropdown(
-                    ["anthropic", "openai", "gemini", "azure_openai", "deepseek"],
-                    label="LLM Provider",
-                    value="gemini",
-                )
-                llm_model_name = gr.Textbox(label="Model Name", value="gemini-2.0-flash-exp")
-                llm_temperature = gr.Slider(0.0, 2.0, value=1.0, step=0.1, label="Temperature")
-                llm_base_url = gr.Textbox(label="Base URL")
-                llm_api_key = gr.Textbox(label="API Key", type="password")
-
-            # Browser Settings
-            with gr.Tab("🌐 Browser Settings"):
-                use_own_browser = gr.Checkbox(value=False, label="Use Own Browser")
-                headless = gr.Checkbox(value=False, label="Headless Mode")
-                disable_security = gr.Checkbox(value=True, label="Disable Security")
-                window_w = gr.Number(value=1280, label="Window Width")
-                window_h = gr.Number(value=1100, label="Window Height")
-                save_recording_path = gr.Textbox(
-                    value="./tmp/record_videos",
-                    label="Recording Path",
-                    placeholder="e.g. ./tmp/record_videos",
-                )
-
-            # Run Agent
-            with gr.Tab("🤖 Run Agent"):
-=======
+                elem_classes=["header-text"],
+            )
+
         with gr.Tabs() as tabs:
             with gr.TabItem("⚙️ Agent Settings", id=1):
                 with gr.Group():
@@ -764,12 +586,10 @@
                     )
 
             with gr.TabItem("🤖 Run Agent", id=4):
->>>>>>> e6da486a
                 task = gr.Textbox(
                     lines=4,
                     value="go to google.com and type 'OpenAI' click search and give me the first url",
-<<<<<<< HEAD
-                    label="Task Description",
+                    info="Describe what you want the agent to do",
                 )
                 add_infos = gr.Textbox(lines=3, label="Additional Information")
 
@@ -778,15 +598,6 @@
                 browser_view = gr.HTML(
                     value="<div>Waiting for browser session...</div>",
                     label="Live Browser View",
-=======
-                    info="Describe what you want the agent to do",
-                )
-                add_infos = gr.Textbox(
-                    label="Additional Information",
-                    lines=3,
-                    placeholder="Add any helpful context or instructions...",
-                    info="Optional hints to help the LLM complete the task",
->>>>>>> e6da486a
                 )
                 final_result_output = gr.Textbox(label="Final Result", lines=3)
                 errors_output = gr.Textbox(label="Errors", lines=3)
@@ -797,7 +608,6 @@
         with gr.Row():
             run_button = gr.Button("▶️ Run Agent", variant="primary")
 
-<<<<<<< HEAD
         # Button logic
         run_button.click(
             fn=run_with_stream,
@@ -826,85 +636,9 @@
                 model_actions_output,
                 model_thoughts_output,
                 recording_file,
-                trace_file,
+                trace_file, max_actions_per_step, tool_call_in_content
             ],
             queue=True,
-=======
-                with gr.Row():
-                    run_button = gr.Button("▶️ Run Agent", variant="primary", scale=2)
-                    stop_button = gr.Button("⏹️ Stop", variant="stop", scale=1)
-
-            with gr.TabItem("📊 Results", id=5):
-                recording_display = gr.Video(label="Latest Recording")
-
-                with gr.Group():
-                    gr.Markdown("### Results")
-                    with gr.Row():
-                        with gr.Column():
-                            final_result_output = gr.Textbox(
-                                label="Final Result", lines=3, show_label=True
-                            )
-                        with gr.Column():
-                            errors_output = gr.Textbox(
-                                label="Errors", lines=3, show_label=True
-                            )
-                    with gr.Row():
-                        with gr.Column():
-                            model_actions_output = gr.Textbox(
-                                label="Model Actions", lines=3, show_label=True
-                            )
-                        with gr.Column():
-                            model_thoughts_output = gr.Textbox(
-                                label="Model Thoughts", lines=3, show_label=True
-                            )
-            
-            with gr.TabItem("🎥 Recordings", id=6):
-                def list_recordings(save_recording_path):
-                    if not os.path.exists(save_recording_path):
-                        return []
-                    
-                    # Get all video files
-                    recordings = glob.glob(os.path.join(save_recording_path, "*.[mM][pP]4")) + glob.glob(os.path.join(save_recording_path, "*.[wW][eE][bB][mM]"))
-                    
-                    # Sort recordings by creation time (oldest first)
-                    recordings.sort(key=os.path.getctime)
-                    
-                    # Add numbering to the recordings
-                    numbered_recordings = []
-                    for idx, recording in enumerate(recordings, start=1):
-                        filename = os.path.basename(recording)
-                        numbered_recordings.append((recording, f"{idx}. {filename}"))
-                    
-                    return numbered_recordings
-
-                recordings_gallery = gr.Gallery(
-                    label="Recordings",
-                    value=list_recordings("./tmp/record_videos"),
-                    columns=3,
-                    height="auto",
-                    object_fit="contain"
-                )
-
-                refresh_button = gr.Button("🔄 Refresh Recordings", variant="secondary")
-                refresh_button.click(
-                    fn=list_recordings,
-                    inputs=save_recording_path,
-                    outputs=recordings_gallery
-                )
-
-        # Attach the callback to the LLM provider dropdown
-        llm_provider.change(
-            lambda provider, api_key, base_url: update_model_dropdown(provider, api_key, base_url),
-            inputs=[llm_provider, llm_api_key, llm_base_url],
-            outputs=llm_model_name
-        )  
-
-        # Run button click handler
-        run_button.click(
-            fn=run_browser_agent,
-            inputs=[agent_type, llm_provider, llm_model_name, llm_temperature, llm_base_url, llm_api_key, use_own_browser, headless, disable_security, window_w, window_h, save_recording_path, task, add_infos, max_steps, use_vision, max_actions_per_step, tool_call_in_content],
-            outputs=[final_result_output, errors_output, model_actions_output, model_thoughts_output, recording_display,],
->>>>>>> e6da486a
         )
 
     return demo
